/* Copyright (c) Meta Platforms, Inc. and affiliates. */

#ifdef LSP
#ifndef __bpf__
#define __bpf__
#endif
#include "../../../../include/scx/common.bpf.h"
#include "../../../../include/scx/namespace_impl.bpf.h"
#else
#include <scx/common.bpf.h>
#include <scx/namespace_impl.bpf.h>
#endif

#include <errno.h>
#include <stdbool.h>
#include <bpf/bpf_core_read.h>
#include <bpf/bpf_helpers.h>
#include <bpf/bpf_tracing.h>

#include "intf.h"
#include "timer.bpf.h"
#include "util.bpf.h"

char _license[] SEC("license") = "GPL";

extern unsigned CONFIG_HZ __kconfig;

const volatile u32 debug;
const volatile u64 slice_ns;
const volatile u64 max_exec_ns;
const volatile u32 nr_cpu_ids = 1;
const volatile u32 nr_possible_cpus = 1;
const volatile u64 numa_cpumasks[MAX_NUMA_NODES][MAX_CPUS / 64];
const volatile u32 llc_numa_id_map[MAX_LLCS];
const volatile u32 cpu_llc_id_map[MAX_CPUS];
const volatile u32 nr_layers = 1;
const volatile u32 nr_nodes = 32;	/* !0 for veristat, set during init */
const volatile u32 nr_llcs = 32;	/* !0 for veristat, set during init */
const volatile bool smt_enabled = true;
const volatile bool has_little_cores = true;
const volatile bool xnuma_preemption = false;
const volatile s32 __sibling_cpu[MAX_CPUS];
const volatile bool monitor_disable = false;
const volatile unsigned char all_cpus[MAX_CPUS_U8];
const volatile u32 layer_iteration_order[MAX_LAYERS];
const volatile u32 nr_op_layers;	/* open && preempt */
const volatile u32 nr_on_layers;	/* open && !preempt */
const volatile u32 nr_gp_layers;	/* grouped && preempt */
const volatile u32 nr_gn_layers;	/* grouped && !preempt */
const volatile u64 min_open_layer_disallow_open_after_ns;
const volatile u64 min_open_layer_disallow_preempt_after_ns;
const volatile u64 lo_fb_wait_ns = 5000000;	/* !0 for veristat */
const volatile u32 lo_fb_share_ppk = 128;	/* !0 for veristat */
const volatile bool percpu_kthread_preempt = true;
volatile u64 layer_refresh_seq_avgruntime;

/* Flag to enable or disable antistall feature */
const volatile bool enable_antistall = true;
const volatile bool enable_gpu_support = false;
/* Delay permitted, in seconds, before antistall activates */
const volatile u64 antistall_sec = 3;
const u32 zero_u32 = 0;

private(unprotected_cpumask) struct bpf_cpumask __kptr *unprotected_cpumask;
u64 unprotected_seq = 0;

private(all_cpumask) struct bpf_cpumask __kptr *all_cpumask;
private(big_cpumask) struct bpf_cpumask __kptr *big_cpumask;
struct layer layers[MAX_LAYERS];
u32 fallback_cpu;
u32 layered_root_tgid = 0;

u32 empty_layer_ids[MAX_LAYERS];
u32 nr_empty_layer_ids;

UEI_DEFINE(uei);

static inline s32 prio_to_nice(s32 static_prio)
{
	/* See DEFAULT_PRIO and PRIO_TO_NICE in include/linux/sched/prio.h */
	return static_prio - 120;
}

static inline bool is_preempt_kthread(struct task_struct *p)
{
	return percpu_kthread_preempt && (p->flags & PF_KTHREAD) &&
		p->nr_cpus_allowed == 1;
}

static inline s32 sibling_cpu(s32 cpu)
{
	const volatile s32 *sib;

	sib = MEMBER_VPTR(__sibling_cpu, [cpu]);
	if (sib)
		return *sib;
	else
		return -1;
}

static __always_inline struct layer *lookup_layer(u32 id)
{
	if (id >= nr_layers) {
		scx_bpf_error("invalid layer %d", id);
		return NULL;
	}
	return &layers[id];
}

// return the dsq id for the layer based on the LLC id.
static __noinline u64 layer_dsq_id(u32 layer_id, u32 llc_id)
{
	return ((u64)layer_id << DSQ_ID_LAYER_SHIFT) | llc_id;
}

// XXX - older kernels get confused by RCU state when subprogs are called from
// sleepable functions. Use __always_inline.
static __always_inline u32 cpu_to_llc_id(s32 cpu_id)
{
        const volatile u32 *llc_ptr;

        llc_ptr = MEMBER_VPTR(cpu_llc_id_map, [cpu_id]);
        if (!llc_ptr) {
                scx_bpf_error("Couldn't look up llc ID for cpu %d", cpu_id);
                return 0;
        }
        return *llc_ptr;
}

u32 llc_node_id(u32 llc_id)
{
        const volatile u32 *llc_ptr;

        llc_ptr = MEMBER_VPTR(llc_numa_id_map, [llc_id]);
        if (!llc_ptr) {
                scx_bpf_error("Couldn't look up llc ID for %d", llc_id);
                return 0;
        }
        return *llc_ptr;
}

static u64 hi_fb_dsq_id(u32 llc_id)
{
	return HI_FB_DSQ_BASE | llc_id;
}

static u64 lo_fb_dsq_id(u32 llc_id)
{
	return LO_FB_DSQ_BASE | llc_id;
}

static __always_inline bool is_scheduler_task(struct task_struct *p)
{
	return (u32)p->tgid == layered_root_tgid;
}

struct {
	__uint(type, BPF_MAP_TYPE_PERCPU_ARRAY);
	__type(key, u32);
	__type(value, struct cpu_ctx);
	__uint(max_entries, 1);
} cpu_ctxs SEC(".maps");

static struct cpu_ctx *lookup_cpu_ctx(int cpu)
{
	struct cpu_ctx *cpuc;

	if (cpu < 0)
		cpuc = bpf_map_lookup_elem(&cpu_ctxs, &zero_u32);
	else
		cpuc = bpf_map_lookup_percpu_elem(&cpu_ctxs, &zero_u32, cpu);

	if (!cpuc) {
		scx_bpf_error("no cpu_ctx for cpu %d", cpu);
		return NULL;
	}

	return cpuc;
}

static bool cpuc_in_layer(struct cpu_ctx *cpuc, struct layer *layer)
{
	if (layer->kind == LAYER_KIND_OPEN)
		return cpuc->in_open_layers;
	else
		return cpuc->layer_id == layer->id;
}


struct {
	__uint(type, BPF_MAP_TYPE_HASH);
	__type(key, u32);
	__type(value, u32);
	__uint(max_entries, MAX_GPU_PIDS);
	__uint(map_flags, BPF_F_NO_PREALLOC);
} gpu_tgid SEC(".maps");

struct {
	__uint(type, BPF_MAP_TYPE_HASH);
	__type(key, u32);
	__type(value, u32);
	__uint(max_entries, MAX_GPU_PIDS);
	__uint(map_flags, BPF_F_NO_PREALLOC);
} gpu_tid SEC(".maps");

int save_gpu_tgid_pid() {
	if (!enable_gpu_support)
		return 0;
	u64 pid_tgid;
	u32 pid, tid, zero;
	zero = 0;

	pid_tgid = bpf_get_current_pid_tgid();
	pid = pid_tgid >> 32;
	tid = pid_tgid;
	bpf_map_update_elem(&gpu_tid, &tid, &zero, BPF_ANY);
	bpf_map_update_elem(&gpu_tgid, &pid, &zero, BPF_ANY);
	return 0;
}

SEC("?kprobe/nvidia_poll")
int kprobe_nvidia_poll() {
	return save_gpu_tgid_pid();
}

SEC("?kprobe/nvidia_open")
int kprobe_nvidia_open() {
	return save_gpu_tgid_pid();
}

SEC("?kprobe/nvidia_mmap")
int kprobe_nvidia_mmap() {
	return save_gpu_tgid_pid();
}

// XXX - Converting this to bss array triggers verifier bugs. See
// BpfStats::read(). Should also be cacheline aligned which doesn't work with
// the array map.
struct {
	__uint(type, BPF_MAP_TYPE_ARRAY);
	__type(key, u32);
	__type(value, struct node_ctx);
	__uint(max_entries, MAX_NUMA_NODES);
	__uint(map_flags, 0);
} node_data SEC(".maps");

static struct node_ctx *lookup_node_ctx(u32 node)
{
	struct node_ctx *nodec;

	if (!(nodec = bpf_map_lookup_elem(&node_data, &node)))
		scx_bpf_error("no node_ctx");
	return nodec;
}

// XXX - Converting this to bss array triggers verifier bugs. See
// BpfStats::read(). Should also be cacheline aligned which doesn't work with
// the array map.
struct {
	__uint(type, BPF_MAP_TYPE_ARRAY);
	__type(key, u32);
	__type(value, struct llc_ctx);
	__uint(max_entries, MAX_LLCS);
	__uint(map_flags, 0);
} llc_data SEC(".maps");

static struct llc_ctx *lookup_llc_ctx(u32 llc_id)
{
	struct llc_ctx *llcc;

	if (!(llcc = bpf_map_lookup_elem(&llc_data, &llc_id)))
		scx_bpf_error("no llc_ctx");
	return llcc;
}

static void gstat_add(u32 id, struct cpu_ctx *cpuc, s64 delta)
{
	if (id >= NR_GSTATS) {
		scx_bpf_error("invalid global stat id %d", id);
		return;
	}

	cpuc->gstats[id] += delta;
}

static void gstat_inc(u32 id, struct cpu_ctx *cpuc)
{
	gstat_add(id, cpuc, 1);
}

static void lstat_add(u32 id, struct layer *layer, struct cpu_ctx *cpuc, s64 delta)
{
	u64 *vptr;

	if ((vptr = MEMBER_VPTR(*cpuc, .lstats[layer->id][id])))
		(*vptr) += delta;
	else
		scx_bpf_error("invalid layer or stat ids: %d, %d", id, layer->id);
}

static void lstat_inc(u32 id, struct layer *layer, struct cpu_ctx *cpuc)
{
	lstat_add(id, layer, cpuc, 1);
}

struct layer_cpumask_wrapper {
	struct bpf_cpumask __kptr *cpumask;
};

struct {
	__uint(type, BPF_MAP_TYPE_ARRAY);
	__type(key, u32);
	__type(value, struct layer_cpumask_wrapper);
	__uint(max_entries, MAX_LAYERS);
	__uint(map_flags, 0);
} layer_cpumasks SEC(".maps");

static struct cpumask *lookup_layer_cpumask(u32 layer_id)
{
	struct layer_cpumask_wrapper *cpumaskw;

	if ((cpumaskw = bpf_map_lookup_elem(&layer_cpumasks, &layer_id))) {
		return (struct cpumask *)cpumaskw->cpumask;
	} else {
		scx_bpf_error("no layer_cpumask");
		return NULL;
	}
}

static void layer_llc_drain_enable(struct layer *layer, u32 llc_id)
{
	__sync_or_and_fetch(&layer->llcs_to_drain, 1LLU << llc_id);
}

static void layer_llc_drain_disable(struct layer *layer, u32 llc_id)
{
	__sync_and_and_fetch(&layer->llcs_to_drain, ~(1LLU << llc_id));
}

static inline bool refresh_layer_cpuc(struct cpu_ctx *cpuc, struct layer *layer)
{
	/* a CPU can be shared by multiple open layers */
	cpuc->in_open_layers = (layer->kind == LAYER_KIND_OPEN);
	cpuc->layer_id = (layer->kind == LAYER_KIND_OPEN) ? MAX_LAYERS : layer->id;

	if (cpuc->is_protected == layer->is_protected)
		return false;

	cpuc->is_protected = layer->is_protected;
	if (unlikely(!unprotected_cpumask)) {
		scx_bpf_error("unprotected_cpumask not initialized");
		return false;
	}

	/* The mask tracks _unprotected_ CPUs to simplify bitops. */
	if (cpuc->is_protected)
		bpf_cpumask_clear_cpu(cpuc->cpu, unprotected_cpumask);
	else
		bpf_cpumask_set_cpu(cpuc->cpu, unprotected_cpumask);

	return true;
}

/*
 * Returns if any cpus were added to the layer.
 */
static void refresh_cpumasks(u32 layer_id)
{
	struct bpf_cpumask *layer_cpumask;
	struct layer_cpumask_wrapper *cpumaskw;
	bool protected_changed = false;
	struct layer *layer;
	struct cpu_ctx *cpuc;
	int cpu, llc_id;

	layer = MEMBER_VPTR(layers, [layer_id]);
	if (!layer) {
		scx_bpf_error("can't happen");
		return;
	}

	if (!__sync_val_compare_and_swap(&layer->refresh_cpus, 1, 0))
		return;

	bpf_rcu_read_lock();
	if (!(cpumaskw = bpf_map_lookup_elem(&layer_cpumasks, &layer_id)) ||
	    !(layer_cpumask = cpumaskw->cpumask)) {
		bpf_rcu_read_unlock();
		scx_bpf_error("can't happen");
		return;
	}

	bpf_for(cpu, 0, nr_possible_cpus) {
		u8 *u8_ptr;

		if (!(cpuc = lookup_cpu_ctx(cpu))) {
			bpf_rcu_read_unlock();
			return;
		}

		if ((u8_ptr = MEMBER_VPTR(layers, [layer_id].cpus[cpu / 8]))) {
			if (*u8_ptr & (1 << (cpu % 8))) {
				protected_changed = refresh_layer_cpuc(cpuc, layer) || protected_changed;

				bpf_cpumask_set_cpu(cpu, layer_cpumask);
			} else {
				if (layer->kind == LAYER_KIND_OPEN)
					cpuc->in_open_layers = false;
				else if (cpuc->layer_id == layer_id)
					cpuc->layer_id = MAX_LAYERS;
				bpf_cpumask_clear_cpu(cpu, layer_cpumask);
			}
		} else {
			scx_bpf_error("can't happen");
		}
	}

	bpf_rcu_read_unlock();

	if (protected_changed)
		__sync_fetch_and_add(&unprotected_seq, 1);

	__sync_fetch_and_add(&layer->cpus_seq, 1);	/* MB, see below */
	trace("LAYER[%d] now has %d cpus, seq=%llu", layer_id, layer->nr_cpus, layer->cpus_seq);

	/*
	 * layer->nr_llc_cpus[] were updated by the userspace and we've passed a
	 * full MB in the above layer->cpus_seq update. This is interlocked with
	 * layered_enqueue() to guarantee that a task is never left in an empty
	 * LLC without draining enabled. Either they see 0 nr_llcs_cpus and
	 * enable drain or we see the task it enqueued and enable drain.
	 */
	bpf_for(llc_id, 0, nr_llcs) {
		if (layer->nr_llc_cpus[llc_id])
			layer_llc_drain_disable(layer, llc_id);
		else if (scx_bpf_dsq_nr_queued(layer_dsq_id(layer->id, llc_id)))
			layer_llc_drain_enable(layer, llc_id);
	}

	bpf_for(cpu, 0, nr_possible_cpus) {
		if (!(cpuc = lookup_cpu_ctx(cpu)))
			return;
		if (cpuc_in_layer(cpuc, layer))
			scx_bpf_kick_cpu(cpu, SCX_KICK_IDLE);
	}
}

/*
 * Refreshes all layer cpumasks, this is called via BPF_PROG_RUN from userspace.
 */
SEC("syscall")
int BPF_PROG(refresh_layer_cpumasks)
{
	u32 id;

	bpf_for(id, 0, nr_layers)
		refresh_cpumasks(id);

	return 0;
}

struct cached_cpus {
	s64			id;
	u64			seq;
};

struct task_ctx {
	int			pid;
	int			last_cpu;
	u32			layer_id;
	pid_t			last_waker;
	bool			refresh_layer;
	struct cached_cpus	layered_cpus;
	/*
	 * XXX: Old kernels can't track a bpf_cpumask on nested structs
	 */
	struct bpf_cpumask __kptr *layered_mask;
	struct cached_cpus	layered_cpus_llc;
	struct bpf_cpumask __kptr *layered_llc_mask;
	struct cached_cpus	layered_cpus_node;
	struct bpf_cpumask __kptr *layered_node_mask;
	struct cached_cpus	layered_cpus_unprotected;
	struct bpf_cpumask __kptr *layered_unprotected_mask;
	bool			all_cpus_allowed;
	bool			cpus_node_aligned;
	u64			runnable_at;
	u64			running_at;
	u64			runtime_avg;
	u64			dsq_id;
	u32			llc_id;

	/* for llcc->queue_runtime */
	u32			qrt_layer_id;
	u32			qrt_llc_id;

	char 			join_layer[SCXCMD_COMLEN];
	u64			layer_refresh_seq;
};

struct {
	__uint(type, BPF_MAP_TYPE_TASK_STORAGE);
	__uint(map_flags, BPF_F_NO_PREALLOC);
	__type(key, int);
	__type(value, struct task_ctx);
} task_ctxs SEC(".maps");

static struct task_ctx *lookup_task_ctx_may_fail(struct task_struct *p)
{
	return bpf_task_storage_get(&task_ctxs, p, 0, 0);
}

static struct task_ctx *lookup_task_ctx(struct task_struct *p)
{
	struct task_ctx *taskc = lookup_task_ctx_may_fail(p);

	if (!taskc)
		scx_bpf_error("task_ctx lookup failed");

	return taskc;
}

/*
 * Because the layer membership is by the default hierarchy cgroups rather than
 * the CPU controller membership, we can't use ops.cgroup_move(). Let's iterate
 * the tasks manually and set refresh_layer.
 *
 * The iteration isn't synchronized and may fail spuriously. It's not a big
 * practical problem as process migrations are very rare in most modern systems.
 * That said, we eventually want this to be based on CPU controller membership.
 */
SEC("tp_btf/cgroup_attach_task")
int BPF_PROG(tp_cgroup_attach_task, struct cgroup *cgrp, const char *cgrp_path,
	     struct task_struct *leader, bool threadgroup)
{
	struct list_head *thread_head;
	struct task_struct *next;
	struct task_ctx *taskc;

	if (!(taskc = lookup_task_ctx_may_fail(leader)))
		return 0;
	taskc->refresh_layer = true;

	if (!threadgroup)
		return 0;

	thread_head = &leader->signal->thread_head;

	if (!(next = bpf_task_acquire(leader))) {
		scx_bpf_error("failed to acquire leader");
		return 0;
	}

	bpf_repeat(MAX_TASKS) {
		struct task_struct *p;
		int pid;

		p = container_of(next->thread_node.next, struct task_struct, thread_node);
		bpf_task_release(next);

		if (&p->thread_node == thread_head) {
			next = NULL;
			break;
		}

		pid = BPF_CORE_READ(p, pid);
		next = bpf_task_from_pid(pid);
		if (!next) {
			bpf_printk("scx_layered: tp_cgroup_attach_task: thread iteration failed");
			break;
		}

		if ((taskc = lookup_task_ctx(next)))
			taskc->refresh_layer = true;
	}

	if (next)
		bpf_task_release(next);
	return 0;
}

static int handle_cmd(struct task_ctx *taskc, struct scx_cmd *cmd)
{

	_Static_assert(sizeof(*cmd) == MAX_COMM, "scx_cmd has wrong size");

	/* Is this a valid command? */
	if (cmd->prefix != SCXCMD_PREFIX)
		return 0;

	switch (cmd->opcode) {
	case SCXCMD_OP_NONE:
		break;

	case SCXCMD_OP_JOIN:
		__builtin_memcpy(taskc->join_layer, cmd->cmd, SCXCMD_COMLEN);
		break;

	case SCXCMD_OP_LEAVE:
		__builtin_memset(taskc->join_layer, 0, SCXCMD_COMLEN);
		break;

	default:
		break;
	}

	return 0;
}


SEC("tp_btf/task_rename")
int BPF_PROG(tp_task_rename, struct task_struct *p, const char *buf)
{
	struct task_ctx *taskc;
	struct scx_cmd cmd;
	int ret;

	if (!(taskc = lookup_task_ctx_may_fail(p))) {
		bpf_printk("could not find task on rename");
		return -EINVAL;
	}

	taskc->refresh_layer = true;

	ret = bpf_probe_read_str(&cmd, sizeof(cmd), buf);
	if (ret < 0) {
		bpf_printk("could not new task name on rename");
		return -EINVAL;
	}

	handle_cmd(taskc, &cmd);

	return 0;
}

/*
 * Initializes the scheduler to support running in a pid namespace.
 */
SEC("syscall")
int BPF_PROG(initialize_pid_namespace)
{
	struct task_struct *p;

	if (!(p = (struct task_struct*)bpf_get_current_task_btf()))
		return -ENOENT;

	layered_root_tgid = BPF_PROBE_READ(p, tgid);
	trace("CFG layered running with tgid: %d", layered_root_tgid);

	return 0;
}

static bool should_refresh_cached_cpus(struct cached_cpus *ccpus, s64 id, u64 cpus_seq)
{
	return ccpus->id != id || ccpus->seq != cpus_seq;
}

static __always_inline
void refresh_cached_cpus(struct bpf_cpumask *mask,
			 struct cached_cpus *ccpus,
			 s64 id, u64 cpus_seq,
			 const struct cpumask *cpus_a,
			 const struct cpumask *cpus_b)
{
	if (unlikely(!mask || !cpus_a || !cpus_b)) {
		scx_bpf_error("NULL ccpus->mask or cpus_a/b");
		return;
	}

	/*
	 * XXX - We're assuming that the updated @layer_cpumask matching the new
	 * @layer_seq is visible which may not be true. For now, leave it as-is.
	 * Let's update once BPF grows enough memory ordering constructs.
	 */
	bpf_cpumask_and(mask, cpus_a, cpus_b);
	ccpus->id = id;
	ccpus->seq = cpus_seq;
}

static void maybe_refresh_layered_cpus(struct task_struct *p, struct task_ctx *taskc,
				       const struct cpumask *layer_cpumask,
				       u64 cpus_seq)
{
	if (should_refresh_cached_cpus(&taskc->layered_cpus, 0, cpus_seq)) {
		refresh_cached_cpus(taskc->layered_mask, &taskc->layered_cpus, 0, cpus_seq,
				    p->cpus_ptr, layer_cpumask);
		trace("%s[%d] layered cpumask refreshed to seq=%llu",
		      p->comm, p->pid, taskc->layered_cpus.seq);
	}
}

static void maybe_refresh_layered_cpus_llc(struct task_struct *p, struct task_ctx *taskc,
					   const struct cpumask *layer_cpumask,
					   s32 llc_id, u64 cpus_seq)
{
	if (should_refresh_cached_cpus(&taskc->layered_cpus_llc, llc_id, cpus_seq)) {
		struct llc_ctx *llcc;

		if (!(llcc = lookup_llc_ctx(llc_id)))
			return;
		refresh_cached_cpus(taskc->layered_llc_mask,
				    &taskc->layered_cpus_llc, llc_id, cpus_seq,
				    cast_mask(taskc->layered_mask),
				    cast_mask(llcc->cpumask));
		trace("%s[%d] layered llc cpumask refreshed to llc=%d seq=%llu",
		      p->comm, p->pid, taskc->layered_cpus_llc.id, taskc->layered_cpus_llc.seq);
	}
}

static void maybe_refresh_layered_cpus_node(struct task_struct *p, struct task_ctx *taskc,
					    const struct cpumask *layer_cpumask,
					    s32 node_id, u64 cpus_seq)
{
	if (should_refresh_cached_cpus(&taskc->layered_cpus_node, node_id, cpus_seq)) {
		struct node_ctx *nodec;

		if (!(nodec = lookup_node_ctx(node_id)))
			return;
		refresh_cached_cpus(taskc->layered_node_mask,
				    &taskc->layered_cpus_node, node_id, cpus_seq,
				    cast_mask(taskc->layered_mask),
				    cast_mask(nodec->cpumask));
		trace("%s[%d] layered node cpumask refreshed to node=%d seq=%llu",
		      p->comm, p->pid, taskc->layered_cpus_node.id, taskc->layered_cpus_node.seq);
	}
}

static void maybe_refresh_layered_cpus_unprotected(struct task_struct *p, struct task_ctx *taskc,
		const struct cpumask *layer_cpumask)
{
	struct bpf_cpumask *task_cpumask = taskc->layered_unprotected_mask;
	u64 cpus_seq = READ_ONCE(unprotected_seq);

	/* Do we have our own unprotected CPU mask? */
	if (!task_cpumask || !layer_cpumask || !unprotected_cpumask)
		return;

	if (should_refresh_cached_cpus(&taskc->layered_cpus_unprotected, 0, cpus_seq)) {
		bpf_cpumask_or(task_cpumask, cast_mask(unprotected_cpumask), layer_cpumask);
		bpf_cpumask_and(task_cpumask, cast_mask(task_cpumask), p->cpus_ptr);

		taskc->layered_cpus_unprotected.id = 0;
		taskc->layered_cpus_unprotected.seq = cpus_seq;

		trace("%s[%d] layered allowed cpumask refreshed to seq=%llu",
		      p->comm, p->pid, taskc->layered_cpus_unprotected.seq);
	}
}

static s32 pick_idle_cpu_from(const struct cpumask *cand_cpumask, s32 prev_cpu,
			      const struct cpumask *idle_smtmask, const struct layer *layer)
{
	bool prev_in_cand;
	s32 cpu;

	if (unlikely(!cand_cpumask || !idle_smtmask))
		return -1;

	prev_in_cand = bpf_cpumask_test_cpu(prev_cpu, cand_cpumask);

	/*
	 * If CPU has SMT, any wholly idle CPU is likely a better pick than
	 * partially idle @prev_cpu.
	 */
	if (smt_enabled) {

		// try prev if prev_over_idle_core
		if (prev_in_cand &&
			layer->prev_over_idle_core) {
			if (scx_bpf_test_and_clear_cpu_idle(prev_cpu))
				return prev_cpu;
			prev_in_cand = false;
		}

		// try prev if smt sibling empty
		if (prev_in_cand && bpf_cpumask_test_cpu(prev_cpu, idle_smtmask)) {
			if (scx_bpf_test_and_clear_cpu_idle(prev_cpu))
				return prev_cpu;
			prev_in_cand = false;
		}

		// try any idle core
		cpu = scx_bpf_pick_idle_cpu(cand_cpumask, SCX_PICK_IDLE_CORE);
		if (cpu >= 0)
			return cpu;
	}

	// try prev if not previously tried and failed
	if (prev_in_cand &&
		scx_bpf_test_and_clear_cpu_idle(prev_cpu))
		return prev_cpu;

	// return any idle cpu
	return scx_bpf_pick_idle_cpu(cand_cpumask, 0);
}

static __always_inline
bool should_try_preempt_first(s32 cand, struct layer *layer,
			      const struct cpumask *layered_cpumask)
{
	struct cpu_ctx *cand_cpuc, *sib_cpuc;
	s32 sib;

	if (!layer->preempt || !layer->preempt_first)
		return false;

	if (layer->kind == LAYER_KIND_CONFINED &&
	    !bpf_cpumask_test_cpu(cand, layered_cpumask))
		return false;

	if (!(cand_cpuc = lookup_cpu_ctx(cand)) || cand_cpuc->current_preempt)
		return false;

	if (layer->exclusive && (sib = sibling_cpu(cand)) >= 0 &&
	    (!(sib_cpuc = lookup_cpu_ctx(sib)) || sib_cpuc->current_preempt))
		return false;

	return true;
}

static __always_inline
s32 pick_idle_big_little(struct layer *layer, struct task_ctx *taskc,
			 const struct cpumask *idle_smtmask, s32 prev_cpu)
{
	s32 cpu = -1;

	if (!has_little_cores || !big_cpumask)
		return cpu;

	struct bpf_cpumask *tmp_cpumask;
	if (!taskc->layered_mask || !big_cpumask)
		return cpu;

	if (!(tmp_cpumask = bpf_cpumask_create()))
		return cpu;

	switch (layer->growth_algo) {
	case GROWTH_ALGO_BIG_LITTLE: {
		if (!taskc->layered_mask || !big_cpumask)
			goto out_put;

		bpf_cpumask_and(tmp_cpumask, cast_mask(taskc->layered_mask),
				cast_mask(big_cpumask));
		cpu = pick_idle_cpu_from(cast_mask(tmp_cpumask),
					 prev_cpu, idle_smtmask, layer);
		goto out_put;
	}
	case GROWTH_ALGO_LITTLE_BIG: {
		bpf_cpumask_setall(tmp_cpumask);
		if (!tmp_cpumask || !big_cpumask)
			goto out_put;
		bpf_cpumask_xor(tmp_cpumask, cast_mask(big_cpumask),
				cast_mask(tmp_cpumask));
		if (!tmp_cpumask || !taskc->layered_mask)
			goto out_put;
		bpf_cpumask_and(tmp_cpumask, cast_mask(taskc->layered_mask),
				cast_mask(tmp_cpumask));
		cpu = pick_idle_cpu_from(cast_mask(tmp_cpumask),
					 prev_cpu, idle_smtmask, layer);
		goto out_put;
	}
	default:
		goto out_put;
	}

out_put:
	bpf_cpumask_release(tmp_cpumask);
	return cpu;
}

static __always_inline
s32 pick_idle_cpu(struct task_struct *p, s32 prev_cpu,
		  struct cpu_ctx *cpuc, struct task_ctx *taskc, struct layer *layer,
		  bool from_selcpu)
{
	const struct cpumask *idle_smtmask, *layer_cpumask, *layered_cpumask, *cpumask;
	bool is_float = layer->task_place == PLACEMENT_FLOAT;
	struct bpf_cpumask *unprot_mask;
	struct cpu_ctx *prev_cpuc;
	u32 layer_id = layer->id;
	u64 cpus_seq;
	s32 cpu;

	if (layer_id >= MAX_LAYERS || !(layer_cpumask = lookup_layer_cpumask(layer_id)))
		return -1;

	if (layer->periodically_refresh && taskc->layer_refresh_seq < layer_refresh_seq_avgruntime)
		taskc->refresh_layer = true;

	/*
	 * Not much to do if bound to a single CPU. Explicitly handle migration
	 * disabled tasks for kernels before SCX_OPS_ENQ_MIGRATION_DISABLED.
	 */
	if (!is_float && (p->nr_cpus_allowed == 1 || is_migration_disabled(p))) {
		if (scx_bpf_test_and_clear_cpu_idle(prev_cpu)) {
			if (layer->kind == LAYER_KIND_CONFINED &&
			    !bpf_cpumask_test_cpu(prev_cpu, layer_cpumask))
				lstat_inc(LSTAT_AFFN_VIOL, layer, cpuc);
			return prev_cpu;
		} else {
			return -1;
		}
	}

	cpus_seq = READ_ONCE(layers->cpus_seq);

	/*
	 * If @p prefers to preempt @prev_cpu than finding an idle CPU and
	 * @prev_cpu is preemptible, tell the enqueue path to try to preempt
	 * @prev_cpu. The enqueue path will also retry to find an idle CPU if
	 * the preemption attempt fails.
	 */
	maybe_refresh_layered_cpus(p, taskc, layer_cpumask, cpus_seq);
	if (!(layered_cpumask = cast_mask(taskc->layered_mask)))
		return -1;
	if (from_selcpu && should_try_preempt_first(prev_cpu, layer, layered_cpumask)) {
		cpuc->try_preempt_first = true;
		return -1;
	}

	/*
	 * When a layer stays saturated, there's no point in repeatedly
	 * searching for an idle CPU at different levels. Short-circuit by
	 * testing whether there are any eligible CPUs first.
	 */
	if (READ_ONCE(layer->check_no_idle)) {
		bool has_idle;
		cpumask = scx_bpf_get_idle_cpumask();

		if (layer->kind == LAYER_KIND_CONFINED) {
			has_idle = bpf_cpumask_intersects(layered_cpumask, cpumask);
		} else {
			maybe_refresh_layered_cpus_unprotected(p, taskc, layered_cpumask);
			/*
			 * Use the task's idle unprotected mask if available, otherwise
			 * use the global one.
			 */
			unprot_mask = taskc->layered_unprotected_mask;
			if (!unprot_mask)
				unprot_mask = unprotected_cpumask;

			if (unlikely(!unprot_mask)) {
				scx_bpf_error("unprotected_cpumask not initialized");
				scx_bpf_put_idle_cpumask(cpumask);
				return -1;
			}

			has_idle = bpf_cpumask_intersects(cast_mask(unprot_mask), cpumask);
		}

		scx_bpf_put_idle_cpumask(cpumask);
		if (!has_idle)
			return -1;
	}

	if ((nr_llcs > 1 || nr_nodes > 1) &&
	    !(prev_cpuc = lookup_cpu_ctx(prev_cpu)))
		return -1;
	if (!(idle_smtmask = scx_bpf_get_idle_smtmask()))
		return -1;

	if (is_float)
		goto no_locality;

	/*
	 * If the system has a big/little architecture and uses any related
	 * layer growth algos try to find a cpu in that topology first.
	 */
	cpu = pick_idle_big_little(layer, taskc, idle_smtmask, prev_cpu);
	if (cpu >=0)
		goto out_put;

	/*
	 * Try a CPU in the previous LLC.
	 */
	if (nr_llcs > 1) {
		struct llc_ctx *prev_llcc;

		maybe_refresh_layered_cpus_llc(p, taskc, layer_cpumask,
					       prev_cpuc->llc_id, cpus_seq);
		if (!(cpumask = cast_mask(taskc->layered_llc_mask))) {
			cpu = -1;
			goto out_put;
		}
		if ((cpu = pick_idle_cpu_from(cpumask, prev_cpu, idle_smtmask, layer)) >= 0)
			goto out_put;

		if (!(prev_llcc = lookup_llc_ctx(prev_cpuc->llc_id)) ||
		    prev_llcc->queued_runtime[layer_id] < layer->xllc_mig_min_ns) {
			lstat_inc(LSTAT_XLLC_MIGRATION_SKIP, layer, cpuc);
			cpu = -1;
			goto out_put;
		}
	}

no_locality:
	/*
	 * Next try a CPU in the current node
	 */
	if (nr_nodes > 1) {
		maybe_refresh_layered_cpus_node(p, taskc, layer_cpumask,
						prev_cpuc->node_id, cpus_seq);
		if (!(cpumask = cast_mask(taskc->layered_node_mask))) {
			cpu = -1;
			goto out_put;
		}
		if ((cpu = pick_idle_cpu_from(cpumask, prev_cpu, idle_smtmask, layer)) >= 0)
			goto out_put;
	}

	if ((cpu = pick_idle_cpu_from(layered_cpumask, prev_cpu, idle_smtmask, layer)) >= 0)
		goto out_put;

	/*
	 * If the layer is an open one, we can try the whole machine.
	 */
	if (layer->kind != LAYER_KIND_CONFINED) {
	    maybe_refresh_layered_cpus_unprotected(p, taskc, layered_cpumask);
	    unprot_mask = taskc->layered_unprotected_mask;
	    if (!unprot_mask)
		    unprot_mask = unprotected_cpumask;

	    if ((cpu = pick_idle_cpu_from(cast_mask(unprot_mask), prev_cpu, idle_smtmask, layer)) >= 0) {
		lstat_inc(LSTAT_OPEN_IDLE, layer, cpuc);
		goto out_put;
	    }
	}

	cpu = -1;

out_put:
	/*
	 * Update check_no_idle. Cleared if any idle CPU is found. Set if no
	 * idle CPU is found for a task without affinity restriction. Use
	 * READ/WRITE_ONCE() dance to avoid unnecessarily write-claiming the
	 * cacheline.
	 */
	if (cpu >= 0) {
		if (READ_ONCE(layer->check_no_idle))
			WRITE_ONCE(layer->check_no_idle, false);
	} else if (taskc->all_cpus_allowed) {
		if (!READ_ONCE(layer->check_no_idle))
			WRITE_ONCE(layer->check_no_idle, true);
	}

	scx_bpf_put_idle_cpumask(idle_smtmask);
	return cpu;
}

static __always_inline
bool maybe_update_task_llc(struct task_struct *p, struct task_ctx *taskc, s32 new_cpu)
{
	u32 new_llc_id = cpu_to_llc_id(new_cpu);
	struct llc_ctx *prev_llcc, *new_llcc;
	u32 layer_id;
	s64 vtime_delta;

	if (taskc->llc_id == new_llc_id)
		return false;

	layer_id = taskc->layer_id;

	if (layer_id >= MAX_LAYERS ||
	    !(prev_llcc = lookup_llc_ctx(taskc->llc_id)) ||
	    !(new_llcc = lookup_llc_ctx(new_llc_id)))
		return false;

	vtime_delta = p->scx.dsq_vtime - prev_llcc->vtime_now[layer_id];
	p->scx.dsq_vtime = new_llcc->vtime_now[layer_id] + vtime_delta;

	taskc->llc_id = new_llc_id;
	return true;
}

s32 BPF_STRUCT_OPS(layered_select_cpu, struct task_struct *p, s32 prev_cpu, u64 wake_flags)
{
	struct cpu_ctx *cpuc;
	struct task_ctx *taskc;
	struct layer *layer;
	s32 cpu;

	if (!(cpuc = lookup_cpu_ctx(-1)) || !(taskc = lookup_task_ctx(p)))
		return prev_cpu;

	/*
	 * We usually update the layer in layered_runnable() to avoid confusion.
	 * As layered_select_cpu() takes place before runnable, new tasks would
	 * still have MAX_LAYERS layer. Just return @prev_cpu.
	 */
	if (taskc->layer_id == MAX_LAYERS || !(layer = lookup_layer(taskc->layer_id)))
		return prev_cpu;

	if (layer->periodically_refresh && taskc->layer_refresh_seq < layer_refresh_seq_avgruntime)
		taskc->refresh_layer = true;

	if (layer->task_place == PLACEMENT_STICK)
		cpu = prev_cpu;
	else
		cpu = pick_idle_cpu(p, prev_cpu, cpuc, taskc, layer, true);

	if (cpu >= 0) {
		lstat_inc(LSTAT_SEL_LOCAL, layer, cpuc);
		taskc->dsq_id = SCX_DSQ_LOCAL;
		scx_bpf_dsq_insert(p, taskc->dsq_id, layer->slice_ns, 0);
		return cpu;
	}

	return prev_cpu;
}

/*
 * XXX - It'd be better to get @cpuc and @enq_flags from the caller but that
 * goes beyond the maximum number of supported arguments and __always_inline
 * causes verification fail with "invalid size of register spill". Lookup cpuc
 * before use and ignore extra enq_flags.
 */
static bool try_preempt_cpu(s32 cand, struct task_struct *p, struct task_ctx *taskc,
			    struct layer *layer, bool preempt_first)
{
	struct cpu_ctx *cpuc, *cand_cpuc, *sib_cpuc = NULL;
	s32 sib;

	if (cand >= nr_possible_cpus || !bpf_cpumask_test_cpu(cand, p->cpus_ptr))
		return false;

	if (!(cand_cpuc = lookup_cpu_ctx(cand)))
		return false;

	if (cand_cpuc->current_preempt)
		return false;

	/*
	 * Don't preempt if protection against is in effect. However, open
	 * layers share CPUs and using the same mechanism between non-preempt
	 * and preempt open layers doesn't make sense. Exclude for now.
	 */
	if (cand_cpuc->protect_owned_preempt && cand_cpuc->running_owned &&
	    !(layer->kind == LAYER_KIND_OPEN && cand_cpuc->running_open))
		return false;

	/*
	 * If exclusive, we want to make sure the sibling CPU, if there's
	 * one, is idle. However, if the sibling CPU is already running a
	 * preempt task, we shouldn't kick it out.
	 */
	if (layer->exclusive && (sib = sibling_cpu(cand)) >= 0 &&
	    (!(sib_cpuc = lookup_cpu_ctx(sib)) || sib_cpuc->current_preempt)) {
		if (!(cpuc = lookup_cpu_ctx(-1)))
			return false;
		lstat_inc(LSTAT_EXCL_COLLISION, layer, cpuc);
		return false;
	}

	/* preempt */
	taskc->dsq_id = SCX_DSQ_LOCAL_ON | cand;
	scx_bpf_dsq_insert(p, taskc->dsq_id, layer->slice_ns, SCX_ENQ_PREEMPT);

	if (!(cpuc = lookup_cpu_ctx(-1)))
		return true;
	/*
	 * $sib_cpuc is set if @p is an exclusive task, a sibling CPU
	 * exists which is not running a preempt task. Let's preempt the
	 * sibling CPU so that it can become idle. The ->maybe_idle test is
	 * inaccurate and racy but should be good enough for best-effort
	 * optimization.
	 */
	if (sib_cpuc && !sib_cpuc->maybe_idle) {
		lstat_inc(LSTAT_EXCL_PREEMPT, layer, cpuc);
		scx_bpf_kick_cpu(sib, SCX_KICK_PREEMPT);
	}

	if (!cand_cpuc->maybe_idle) {
		lstat_inc(LSTAT_PREEMPT, layer, cpuc);
		if (preempt_first)
			lstat_inc(LSTAT_PREEMPT_FIRST, layer, cpuc);
	} else {
		lstat_inc(LSTAT_PREEMPT_IDLE, layer, cpuc);
	}
	return true;
}

static void task_uncharge_qrt(struct task_ctx *taskc)
{
	struct llc_ctx *llcc;
	u32 layer_id = taskc->qrt_layer_id;

	if (layer_id >= MAX_LAYERS || !(llcc = lookup_llc_ctx(taskc->qrt_llc_id)))
		return;

	__sync_fetch_and_sub(&llcc->queued_runtime[layer_id], taskc->runtime_avg);
	taskc->qrt_layer_id = MAX_LAYERS;
	taskc->qrt_llc_id = MAX_LLCS;
}

static void layer_kick_idle_cpu(struct layer *layer)
{
	const struct cpumask *layer_cpumask, *idle_smtmask;;
	s32 cpu;

	if (!(layer_cpumask = lookup_layer_cpumask(layer->id)) ||
	    !(idle_smtmask = scx_bpf_get_idle_smtmask()))
		return;

	if ((cpu = pick_idle_cpu_from(layer_cpumask, 0, idle_smtmask, layer)) >= 0)
		scx_bpf_kick_cpu(cpu, SCX_KICK_IDLE);

	scx_bpf_put_idle_cpumask(idle_smtmask);
}

void BPF_STRUCT_OPS(layered_enqueue, struct task_struct *p, u64 enq_flags)
{
	struct cpu_ctx *cpuc, *task_cpuc;
	struct task_ctx *taskc;
	struct llc_ctx *llcc;
	struct layer *layer;
	bool wakeup = enq_flags & SCX_ENQ_WAKEUP;
	s32 cpu, task_cpu = scx_bpf_task_cpu(p);
	u64 vtime = p->scx.dsq_vtime;
	u32 llc_id, layer_id;
	bool yielding, try_preempt_first;
	u64 queued_runtime;
	u64 *lstats;

	if (!(cpuc = lookup_cpu_ctx(-1)) || !(taskc = lookup_task_ctx(p)))
		return;

	layer_id = taskc->layer_id;
	if (!(layer = lookup_layer(layer_id)))
		return;

	if (enq_flags & SCX_ENQ_REENQ) {
		lstat_inc(LSTAT_ENQ_REENQ, layer, cpuc);
	} else {
		if (wakeup)
			lstat_inc(LSTAT_ENQ_WAKEUP, layer, cpuc);
		else
			lstat_inc(LSTAT_ENQ_EXPIRE, layer, cpuc);
	}

	yielding = cpuc->yielding;
	if (yielding) {
		lstat_inc(LSTAT_YIELD, layer, cpuc);
		cpuc->yielding = false;
	}

	try_preempt_first = cpuc->try_preempt_first;
	cpuc->try_preempt_first = false;

	/*
	 * Does @p prefer to preempt its previous CPU even when there are other
	 * idle CPUs? If @p was already on the CPU (!wakeup), layered_dispatch()
	 * already decided that @p shouldn't continue running on it. Don't
	 * override the decision.
	 */
	if (try_preempt_first && wakeup && !yielding &&
	    try_preempt_cpu(task_cpu, p, taskc, layer, true))
		return;

	/*
	 * If select_cpu() was skipped, try direct dispatching to an idle CPU.
	 */
	if (!__COMPAT_is_enq_cpu_selected(enq_flags) || try_preempt_first) {
		cpu = pick_idle_cpu(p, task_cpu, cpuc, taskc, layer, false);
		if (cpu >= 0) {
			lstat_inc(LSTAT_ENQ_LOCAL, layer, cpuc);
			taskc->dsq_id = SCX_DSQ_LOCAL_ON | cpu;
			scx_bpf_dsq_insert(p, taskc->dsq_id, layer->slice_ns, 0);
			return;
		}
	}

	if (!(task_cpuc = lookup_cpu_ctx(task_cpu)))
		return;

	/*
	 * No idle CPU, try preempting.
	 */
	if ((layer->preempt || is_preempt_kthread(p)) && !yielding) {
		/*
		 * See try_preempt_first block above for explanation on the
		 * wakeup test.
		 */
		if (!try_preempt_first && wakeup &&
		    try_preempt_cpu(task_cpu, p, taskc, layer, false))
			return;

		if (p->nr_cpus_allowed > 1) {
			struct cpu_prox_map *pmap = &task_cpuc->prox_map;

			bpf_for(cpu, 1, MAX_CPUS) {
				if (cpu >= pmap->sys_end)
					break;
				u16 *cpu_p = MEMBER_VPTR(pmap->cpus, [cpu]);
				if (cpu_p && try_preempt_cpu(*cpu_p, p, taskc, layer, false))
					return;
			}
		}

		lstat_inc(LSTAT_PREEMPT_FAIL, layer, cpuc);
	}

	/*
	 * No idle CPU, no preemption, insert into the DSQ. First, update the
	 * associated LLC and limit the amount of budget that an idling task can
	 * accumulate to one slice.
	 */
	llc_id = task_cpuc->llc_id;
	if (llc_id >= MAX_LLCS || !(llcc = lookup_llc_ctx(llc_id)))
		return;

	maybe_update_task_llc(p, taskc, task_cpu);
	if (time_before(vtime, llcc->vtime_now[layer_id] - layer->slice_ns))
		vtime = llcc->vtime_now[layer_id] - layer->slice_ns;

	/*
	 * Special-case per-cpu kthreads and scx_layered userspace so that they
	 * run before preempting layers. This is to guarantee timely execution
	 * of layered userspace code and give boost to per-cpu kthreads as they
	 * are usually important for system performance and responsiveness.
	 */
	if (((p->flags & PF_KTHREAD) && p->nr_cpus_allowed < nr_possible_cpus) ||
	    is_scheduler_task(p)) {
		struct cpumask *layer_cpumask;

		if (layer->kind == LAYER_KIND_CONFINED &&
		    (layer_cpumask = lookup_layer_cpumask(taskc->layer_id)) &&
		    !bpf_cpumask_test_cpu(task_cpu, layer_cpumask))
			lstat_inc(LSTAT_AFFN_VIOL, layer, cpuc);

		if (p->nr_cpus_allowed == 1)
			taskc->dsq_id = SCX_DSQ_LOCAL;
		else
			taskc->dsq_id = task_cpuc->hi_fb_dsq_id;

		scx_bpf_dsq_insert(p, taskc->dsq_id, layer->slice_ns, enq_flags);
		return;
	}

	/*
	 * Tasks with custom affinities or from empty layers can stall if put
	 * into layer DSQs. Put them into a low fallback DSQ which is guaranteed
	 * the lo_fb_share_ppk fraction of each CPU once the tasks have been
	 * queued on it longer than lo_fb_wait_ns.
	 *
	 * When racing against layer CPU allocation updates, tasks with full
	 * affninty may end up in the DSQs of an empty layer. They are handled
	 * by the fallback_cpu.
	 *
	 * FIXME: ->allow_node_aligned is a hack to support node-affine tasks
	 * without making the whole scheduler node aware and should only be used
	 * with open layers on non-saturated machines to avoid possible stalls.
	 */
	if ((!taskc->all_cpus_allowed &&
	     !(layer->allow_node_aligned && taskc->cpus_node_aligned)) ||
	    !layer->nr_cpus) {
		taskc->dsq_id = task_cpuc->lo_fb_dsq_id;
		/*
		 * Start a new lo fallback queued region if the DSQ is empty.
		 * While the following is racy, all that's needed is at least
		 * one of the racing updates to succeed, which is guaranteed.
		 */
		if (!scx_bpf_dsq_nr_queued(taskc->dsq_id))
			llcc->lo_fb_seq++;
		scx_bpf_dsq_insert(p, taskc->dsq_id, layer->slice_ns, enq_flags);
		return;
	}

	/*
	 * A task can be enqueued more than once before going through
	 * ops.running() if the task's property changes which dequeues and
	 * re-enqueues the task. The task does not go through ops.runnable()
	 * again in such cases, so layer association would remain the same.
	 *
	 * XXX: It'd be nice if ops.dequeue() could be used to adjust
	 * queued_runtime but ops.dequeue() is not called for tasks on a
	 * DSQ. Detect the condition here and subtract the previous
	 * contribution.
	 */
	task_uncharge_qrt(taskc);

	taskc->qrt_layer_id = layer_id;
	taskc->qrt_llc_id = llc_id;
	queued_runtime = __sync_fetch_and_add(&llcc->queued_runtime[layer_id],
					      taskc->runtime_avg);
	queued_runtime += taskc->runtime_avg;

	lstats = llcc->lstats[layer_id];

	/* racy, don't care */
	lstats[LLC_LSTAT_LAT] =
		((LAYER_LAT_DECAY_FACTOR - 1) * lstats[LLC_LSTAT_LAT] + queued_runtime) /
		LAYER_LAT_DECAY_FACTOR;
	lstats[LLC_LSTAT_CNT]++;

	taskc->dsq_id = layer_dsq_id(layer_id, llc_id);
	if (layer->fifo)
		scx_bpf_dsq_insert(p, taskc->dsq_id, layer->slice_ns, enq_flags);
	else
		scx_bpf_dsq_insert_vtime(p, taskc->dsq_id, layer->slice_ns, vtime, enq_flags);

	/*
	 * Interlocked with refresh_cpumasks(). scx_bpf_dsq_insert[_vtime]()
	 * always goes through spin lock/unlock and has enough barriers to
	 * guarantee that either they see the task we enqueeud or we see zero
	 * nr_llc_cpus.
	 *
	 * Also interlocked with opportunistic disabling in
	 * try_drain_layer_llcs(). See there.
	 */
	if (!layer->nr_llc_cpus[llc_id]) {
		layer_llc_drain_enable(layer, llc_id);
		layer_kick_idle_cpu(layer);
	}
}

static void account_used(struct cpu_ctx *cpuc, struct task_ctx *taskc, u64 now)
{
	s32 task_lid;
	u64 used;

	used = now - cpuc->used_at;
	if (!used)
		return;

	task_lid = taskc->layer_id;
	if (unlikely(task_lid >= nr_layers)) {
		scx_bpf_error("invalid layer %d", task_lid);
		return;
	}

	cpuc->used_at = now;
	cpuc->usage += used;

	/*
	 * protect_owned/preempt accounting is a bit wrong in that they charge
	 * the execution duration to the layer that just ran which may be
	 * different from the layer that is protected on the CPU. Oh well...
	 */
	if (cpuc->running_owned) {
		cpuc->layer_usages[task_lid][LAYER_USAGE_OWNED] += used;
		if (cpuc->protect_owned)
			cpuc->layer_usages[task_lid][LAYER_USAGE_PROTECTED] += used;
		if (cpuc->protect_owned_preempt)
			cpuc->layer_usages[task_lid][LAYER_USAGE_PROTECTED_PREEMPT] += used;
	} else {
		cpuc->layer_usages[task_lid][LAYER_USAGE_OPEN] += used;
	}

	if (taskc->dsq_id & HI_FB_DSQ_BASE)
		gstat_add(GSTAT_HI_FB_USAGE, cpuc, used);
	else if (taskc->dsq_id & LO_FB_DSQ_BASE)
		gstat_add(GSTAT_LO_FB_USAGE, cpuc, used);

	if (cpuc->running_fallback)
		gstat_add(GSTAT_FB_CPU_USAGE, cpuc, used);
}

static bool keep_running(struct cpu_ctx *cpuc, struct task_struct *p)
{
	struct task_ctx *taskc;
	struct layer *layer;

	if (cpuc->yielding || !max_exec_ns)
		goto no;

	/* does it wanna? */
	if (!(p->scx.flags & SCX_TASK_QUEUED))
		goto no;

	if (!(taskc = lookup_task_ctx(p)) || !(layer = lookup_layer(taskc->layer_id)))
		goto no;

	/* tasks running in low fallback doesn't get to continue */
	if (taskc->dsq_id & LO_FB_DSQ_BASE)
		goto no;

	/* if hi_fb has tasks pending, don't keep running the current one */
	if (scx_bpf_dsq_nr_queued(cpuc->hi_fb_dsq_id))
		goto no;

	/* @p has fully consumed its slice and still wants to run */
	cpuc->ran_current_for += layer->slice_ns;

	/*
	 * There wasn't anything in the local or global DSQ, but there may be
	 * tasks which are affine to this CPU in some other DSQs. Let's not run
	 * for too long.
	 */
	if (cpuc->ran_current_for > max_exec_ns) {
		lstat_inc(LSTAT_KEEP_FAIL_MAX_EXEC, layer, cpuc);
		goto no;
	}

	/*
	 * @p is eligible for continuing. We need to implement a better way to
	 * determine whether a layer is allowed to keep running. For now,
	 * implement something simple.
	 */
	if (layer->preempt) {
		/*
		 * @p is in an preempting layer. As long as the layer doesn't
		 * have tasks waiting, keep running it. If there are multiple
		 * competing preempting layers, this won't work well.
		 */
		u32 dsq_id = layer_dsq_id(layer->id, cpuc->llc_id);
		if (!scx_bpf_dsq_nr_queued(dsq_id)) {
			p->scx.slice = layer->slice_ns;
			lstat_inc(LSTAT_KEEP, layer, cpuc);
			return true;
		}
	} else {
		const struct cpumask *idle_cpumask = scx_bpf_get_idle_cpumask();
		bool has_idle = false;

		/*
		 * If @p is in an open layer, keep running if there's any idle
		 * CPU. If confined, keep running if and only if the layer has
		 * idle CPUs.
		 */
		if (layer->kind != LAYER_KIND_CONFINED) {
			has_idle = !bpf_cpumask_empty(idle_cpumask);
		} else {
			struct cpumask *layer_cpumask;

			if ((layer_cpumask = lookup_layer_cpumask(layer->id)))
				has_idle = bpf_cpumask_intersects(idle_cpumask,
								  layer_cpumask);
		}

		scx_bpf_put_idle_cpumask(idle_cpumask);

		if (has_idle) {
			p->scx.slice = layer->slice_ns;
			lstat_inc(LSTAT_KEEP, layer, cpuc);
			return true;
		}
	}

	lstat_inc(LSTAT_KEEP_FAIL_BUSY, layer, cpuc);
no:
	cpuc->ran_current_for = 0;
	return false;
}

/* Mapping of cpu to most delayed DSQ it can consume */
struct {
	__uint(type, BPF_MAP_TYPE_PERCPU_ARRAY);
	__type(key, u32);
	__type(value, u64);
	__uint(max_entries, 1);
} antistall_cpu_dsq SEC(".maps");

/* Mapping cpu to delay of highest delayed DSQ it can consume */
struct {
	__uint(type, BPF_MAP_TYPE_PERCPU_ARRAY);
	__type(key, u32);
	__type(value, u64);
	__uint(max_entries, 1);
} antistall_cpu_max_delay SEC(".maps");

/**
 * get_delay_sec() - get runnable_at delay of a task_struct in seconds.
 * @p: task_struct *p
 * @jiffies_now: time from which to measure delay, in jiffies.
 *
 * Return: runnable_at delay, if any exists, in seconds.
 */
int get_delay_sec(struct task_struct *p, u64 jiffies_now)
{
	u64 runnable_at, delta_secs;
	runnable_at = READ_ONCE(p->scx.runnable_at);

	if (time_before(runnable_at, jiffies_now)) {
		delta_secs = (jiffies_now - runnable_at) / CONFIG_HZ;
	} else {
		delta_secs = 0;
	}

	return delta_secs;
}

/**
 * antistall_consume() - consume delayed DSQ
 * @cpuc: cpu context
 *
 * This function consumes a delayed DSQ. This is meant to be called
 * from dispatch, before any other logic which could result in a
 * DSQ being consumed.
 *
 * This is meant to prevent issues such as DSQs with affinitized tasks
 * stalling when all CPUs which can process them are continually consuming
 * other DSQs.
 *
 * Return: bool indicating if a DSQ was consumed or not.
 */
bool antistall_consume(struct cpu_ctx *cpuc)
{
	u64 *antistall_dsq, jiffies_now, cur_delay;
	bool consumed;
	struct task_struct *p;

	cur_delay = 0;
	consumed = false;

	if (!enable_antistall || !cpuc)
		return false;

	antistall_dsq = bpf_map_lookup_elem(&antistall_cpu_dsq, &zero_u32);

	if (!antistall_dsq) {
		scx_bpf_error("cant happen");
		return false;
	}

	if (*antistall_dsq == SCX_DSQ_INVALID)
		return false;

	consumed = scx_bpf_dsq_move_to_local(*antistall_dsq);

	if (!consumed)
		goto reset;

	gstat_inc(GSTAT_ANTISTALL, cpuc);

	jiffies_now = bpf_jiffies64();

	bpf_for_each(scx_dsq, p, *antistall_dsq, 0) {
		cur_delay = get_delay_sec(p, jiffies_now);

		if (cur_delay > antistall_sec) {
			return consumed;
		}

		goto reset;
	}

reset:
	trace("antistall reset DSQ[%llu] SELECTED_CPU[%llu] DELAY[%llu]",
	      *antistall_dsq, cpuc->cpu, cur_delay);
	*antistall_dsq = SCX_DSQ_INVALID;
	return consumed;
}

static bool try_drain_layer_llcs(struct layer *layer, struct cpu_ctx *cpuc)
{
	u32 cnt = layer->llc_drain_cnt++;
	u32 u;

	/* alternate between prioritizing draining and owned */
	if (cnt & 1)
		return false;

	lstat_inc(LSTAT_LLC_DRAIN_TRY, layer, cpuc);

	bpf_for(u, 0, nr_llcs) {
		u32 llc_id = (u + cnt / 2) % nr_llcs;
		u64 dsq_id = layer_dsq_id(layer->id, llc_id);
		u32 *vptr;
		bool disabled = false, consumed;

		if (!(layer->llcs_to_drain & (1LLU << llc_id)))
			continue;

		if ((vptr = MEMBER_VPTR(layer->nr_llc_cpus, [llc_id])) && *vptr)
			continue;

		/*
		 * Draining is relatively expensive and we want to turn it off
		 * as soon as possible. However, we can't turn it off after
		 * consuming as we can race against enabling and end up turning
		 * off draining and leave the new task in the unserviced DSQ.
		 *
		 * Instead, turn it off if it's likely that the DSQ is going to
		 * be empty after consuming and re-enable afterwards if
		 * necessary to guarantee that draining never stays disabled
		 * with tasks in the DSQ.
		 */
		if (scx_bpf_dsq_nr_queued(dsq_id) <= 1) {
			layer_llc_drain_disable(layer, llc_id);
			disabled = true;
		}

		consumed = scx_bpf_dsq_move_to_local(dsq_id);

		/*
		 * Interlocked with enabling in layered_enqueue(). Either we see
		 * increased nr_queued or they see disable and re-enable. Note
		 * that we can race against nr_llc_cpus update or other draining
		 * CPUs and re-enable unnecessarily. Doesn't matter. Will be
		 * re-tried on the next draining attempt.
		 */
		if (disabled && scx_bpf_dsq_nr_queued(dsq_id))
			layer_llc_drain_enable(layer, llc_id);

		if (consumed) {
			lstat_inc(LSTAT_LLC_DRAIN, layer, cpuc);
			return true;
		}
	}

	return false;
}

static __always_inline bool try_consume_layer(u32 layer_id, struct cpu_ctx *cpuc,
					      struct llc_ctx *llcc)
{
	struct llc_prox_map *llc_pmap = &llcc->prox_map;
	struct layer *layer;
	u32 nid = llc_node_id(llcc->id);
	bool xllc_mig_skipped = false;
	bool skip_remote_node;
	u32 u;

	if (!(layer = lookup_layer(layer_id)))
		return false;

	skip_remote_node = layer->skip_remote_node;

	bpf_for(u, 0, llc_pmap->sys_end) {
		u16 *llc_idp;

		if (!(llc_idp = MEMBER_VPTR(llc_pmap->llcs, [u]))) {
			scx_bpf_error("llc_pmap->sys_end=%u too big", llc_pmap->sys_end);
			return false;
		}

		if (u > 0) {
			struct llc_ctx *remote_llcc;

			if (!(remote_llcc = lookup_llc_ctx(*llc_idp)))
				return false;

			if (skip_remote_node && nid != llc_node_id(remote_llcc->id)) {
				lstat_inc(LSTAT_SKIP_REMOTE_NODE, layer, cpuc);
				continue;
			}

			if (remote_llcc->queued_runtime[layer_id] < layer->xllc_mig_min_ns) {
				xllc_mig_skipped = true;
				continue;
			}
		}

		if (scx_bpf_dsq_move_to_local(layer_dsq_id(layer_id, *llc_idp)))
			return true;
	}

	if (xllc_mig_skipped)
		lstat_inc(LSTAT_XLLC_MIGRATION_SKIP, layer, cpuc);

	return false;
}

static __always_inline
bool try_consume_layers(u32 *layer_order, u32 nr, u32 exclude_layer_id,
			struct cpu_ctx *cpuc, struct llc_ctx *llcc)
{
	u32 u;

	if (nr >= MAX_LAYERS) {
		scx_bpf_error("nr=%u too high", nr);
		return false;
	}

	bpf_for(u, 0, nr) {
		u32 layer_id = layer_order[u];

		if (layer_id == exclude_layer_id)
			continue;

		if (try_consume_layer(layer_id, cpuc, llcc))
			return true;
	}

	return false;
}

void BPF_STRUCT_OPS(layered_dispatch, s32 cpu, struct task_struct *prev)
{
	struct cpu_ctx *cpuc, *sib_cpuc;
	struct llc_ctx *llcc;
	bool tried_preempting = false, tried_lo_fb = false;
	s32 sib = sibling_cpu(cpu);
	u32 nr_ogp_layers = nr_op_layers + nr_gp_layers;
	u32 nr_ogn_layers = nr_on_layers + nr_gn_layers;

	if (!(cpuc = lookup_cpu_ctx(-1)))
		return;

	if (antistall_consume(cpuc))
		return;

	/*
	 * if @prev was on SCX and is still runnable, we are here because @prev
	 * has exhausted its slice. We may want to keep running it on this CPU
	 * rather than giving this CPU to another task and then try to schedule
	 * @prev somewhere else.
	 *
	 * Let's not dispatch any task if we want to keep running @prev. This
	 * will trigger the automatic local enq behavior which will put @prev on
	 * @cpu's local DSQ. A more straightforward way to implement this would
	 * be extending slice from ops.tick() but that's not available in older
	 * kernels, so let's make do with this for now.
	 */
	if (prev && keep_running(cpuc, prev))
		return;

	/*
	 * If the sibling CPU is running an exclusive task, keep this CPU idle.
	 * This test is a racy test but should be good enough for best-effort
	 * optimization.
	 */
	if (sib >= 0 && (sib_cpuc = lookup_cpu_ctx(sib)) &&
	    sib_cpuc->current_exclusive) {
		gstat_inc(GSTAT_EXCL_IDLE, cpuc);
		return;
	}

	if (!(llcc = lookup_llc_ctx(cpuc->llc_id)))
		return;

	/* always consume hi_fb_dsq_id first for kthreads */
	if (scx_bpf_dsq_move_to_local(cpuc->hi_fb_dsq_id))
		return;

	/*
	 * Prioritize empty layers on the fallback CPU. empty_layer_ids array
	 * can be resized asynchronously by userland. As unoccupied slots are
	 * filled with MAX_LAYERS, excluding IDs matching MAX_LAYERS makes it
	 * safe.
	 */
	if (cpuc->cpu == fallback_cpu &&
	    try_consume_layers(empty_layer_ids, nr_empty_layer_ids,
			       MAX_LAYERS, cpuc, llcc)) {
		cpuc->running_fallback = true;
		return;
	}

	/*
	 * Low fallback DSQ execution is forced upto lo_fb_share_ppk fraction
	 * after the DSQ had tasks queued for longer than lo_fb_wait_ns.
	 */
	if (scx_bpf_dsq_nr_queued(cpuc->lo_fb_dsq_id)) {
		u64 now = scx_bpf_now();
		u64 dur, usage;

		/*
		 * llcc->lo_fb_seq is bumped whenever the low fallback DSQ
		 * transitions from empty, which triggers a new lo_fb_wait_ns
		 * window on each CPU. CPUs would reach here at different times
		 * hopefully avoiding thundering herd.
		 */
		if (cpuc->lo_fb_seq != llcc->lo_fb_seq) {
			cpuc->lo_fb_seq_at = now;
			cpuc->lo_fb_usage_base = cpuc->gstats[GSTAT_LO_FB_USAGE];
			cpuc->lo_fb_seq = llcc->lo_fb_seq;
		}

		/*
		 * lo_fb_share_ppk is applied only after lo_fb_wait_ns has
		 * passed. Always add lo_fb_wait_ns to usage so that the wait
		 * period doesn't contribute to the execution budget.
		 */
		dur = now - cpuc->lo_fb_seq_at;
		usage = cpuc->gstats[GSTAT_LO_FB_USAGE] + lo_fb_wait_ns -
			cpuc->lo_fb_usage_base;

		if (dur > lo_fb_wait_ns && 1024 * usage < lo_fb_share_ppk * dur) {
			if (scx_bpf_dsq_move_to_local(cpuc->lo_fb_dsq_id))
				return;
			tried_lo_fb = true;
		}
	}

	if (cpuc->in_open_layers) {
		/*
		 * CPU is in an open layer.
		 */
		if (cpuc->protect_owned) {
			if (try_consume_layers(cpuc->op_layer_order, nr_op_layers,
					       MAX_LAYERS, cpuc, llcc))
				return;
			if (try_consume_layers(cpuc->on_layer_order, nr_on_layers,
					       MAX_LAYERS, cpuc, llcc))
				return;
			if (try_consume_layers(cpuc->gp_layer_order, nr_gp_layers,
					       MAX_LAYERS, cpuc, llcc))
				return;
			if (try_consume_layers(cpuc->gn_layer_order, nr_gn_layers,
					       MAX_LAYERS, cpuc, llcc))
				return;
		} else {
			if (try_consume_layers(cpuc->op_layer_order, nr_op_layers,
					       MAX_LAYERS, cpuc, llcc))
				return;
			if (try_consume_layers(cpuc->gp_layer_order, nr_gp_layers,
					       MAX_LAYERS, cpuc, llcc))
				return;
			if (try_consume_layers(cpuc->ogn_layer_order, nr_ogn_layers,
					       MAX_LAYERS, cpuc, llcc))
				return;
		}
	} else {
		/*
		 * CPU is in a grouped or confined layer or not assigned.
		 */
		struct layer *owner_layer = NULL;

		if (cpuc->layer_id < MAX_LAYERS)
			owner_layer = &layers[cpuc->layer_id];

		/*
		 * Grouped/open preempt layers first if there's no owner layer
		 * or the owner layer is not protected or preempting.
		 */
		if (!owner_layer || (!owner_layer->is_protected && !cpuc->protect_owned && !owner_layer->preempt)) {
			if (try_consume_layers(cpuc->ogp_layer_order, nr_ogp_layers,
					       cpuc->layer_id, cpuc, llcc))
				return;

			tried_preempting = true;
		}

		/* owner layer */
		if (owner_layer) {
			if (owner_layer->llcs_to_drain &&
			    try_drain_layer_llcs(owner_layer, cpuc))
				return;
			if (try_consume_layer(owner_layer->id, cpuc, llcc))
				return;

			/* CPU is in a protected layer, do not pull from other layers. */
			if (owner_layer->is_protected)
				return;
		}

		/* try grouped/open preempting if not tried yet */
		if (!tried_preempting &&
		    try_consume_layers(cpuc->ogp_layer_order, nr_ogp_layers,
				       cpuc->layer_id, cpuc, llcc))
			return;

		/* grouped/open non-preempt layers */
		if (try_consume_layers(cpuc->ogn_layer_order, nr_ogn_layers,
				       cpuc->layer_id, cpuc, llcc))
			return;
	}

	if (!tried_lo_fb && scx_bpf_dsq_move_to_local(cpuc->lo_fb_dsq_id))
		return;
}

void BPF_STRUCT_OPS(layered_tick, struct task_struct *p)
{
	struct cpu_ctx *cpuc;
	struct task_ctx *taskc;

	if (!(cpuc = lookup_cpu_ctx(-1)) || !(taskc = lookup_task_ctx(p)))
		return;

	account_used(cpuc, taskc, scx_bpf_now());
}

static __noinline bool match_one(struct layer_match *match,
				 struct task_struct *p, const char *cgrp_path)
{
	bool result = false;
	const struct cred *cred;

	switch (match->kind) {
	case MATCH_CGROUP_PREFIX: {
		return match_prefix_suffix(match->cgroup_prefix, cgrp_path, false);
	}
	case MATCH_CGROUP_SUFFIX: {
		return match_prefix_suffix(match->cgroup_suffix, cgrp_path, true);
	}
	case MATCH_COMM_PREFIX: {
		char comm[MAX_COMM];
		__builtin_memcpy(comm, p->comm, MAX_COMM);
		return match_prefix_suffix(match->comm_prefix, comm, false);
	}
	case MATCH_PCOMM_PREFIX: {
		char pcomm[MAX_COMM];

		__builtin_memcpy(pcomm, p->group_leader->comm, MAX_COMM);
		return match_prefix_suffix(match->pcomm_prefix, pcomm, false);
	}
	case MATCH_NICE_ABOVE:
		return prio_to_nice((s32)p->static_prio) > match->nice;
	case MATCH_NICE_BELOW:
		return prio_to_nice((s32)p->static_prio) < match->nice;
	case MATCH_NICE_EQUALS:
		return prio_to_nice((s32)p->static_prio) == match->nice;
	case MATCH_USER_ID_EQUALS:
		bpf_rcu_read_lock();
		cred = p->real_cred;
		if (cred)
			result = cred->euid.val == match->user_id;
		bpf_rcu_read_unlock();
		return result;
	case MATCH_GROUP_ID_EQUALS:
		bpf_rcu_read_lock();
		cred = p->real_cred;
		if (cred)
			result = cred->egid.val == match->group_id;
		bpf_rcu_read_unlock();
		return result;
	case MATCH_PID_EQUALS:
		return p->pid == match->pid;
	case MATCH_PPID_EQUALS:
		return p->real_parent->pid == match->ppid;
	case MATCH_TGID_EQUALS:
		return p->tgid == match->tgid;
	case MATCH_NSPID_EQUALS: {
		// To do namespace pid matching we need to translate the root
		// pid from bpf side to the namespace pid.
		bpf_rcu_read_lock();
		struct pid *p_pid = get_task_pid_ptr(p, PIDTYPE_PID);
		struct pid_namespace *pid_ns = get_task_pid_ns(p, PIDTYPE_TGID);
		if (!p_pid || !pid_ns) {
			bpf_rcu_read_unlock();
			return result;
		}
		pid_t nspid = get_pid_nr_ns(p_pid, pid_ns);
		u64 nsid = BPF_CORE_READ(pid_ns, ns.inum);
		bpf_rcu_read_unlock();
		return (u32)nspid == match->pid && nsid == match->nsid;
	}
	case MATCH_NS_EQUALS: {
		bpf_rcu_read_lock();
		struct pid *p_pid = get_task_pid_ptr(p, PIDTYPE_PID);
		struct pid_namespace *pid_ns = get_task_pid_ns(p, PIDTYPE_TGID);
		if (!p_pid || !pid_ns) {
			bpf_rcu_read_unlock();
			return result;
		}
		u64 nsid = BPF_CORE_READ(pid_ns, ns.inum);
		bpf_rcu_read_unlock();
		return nsid == match->nsid;
	}
	case MATCH_SCXCMD_JOIN: {
		struct task_ctx *taskc = lookup_task_ctx_may_fail(p);
		if (!taskc) {
			scx_bpf_error("could not find task");
			return false;
		}

		/* The empty string means "no join command". */
		if (!taskc->join_layer[0])
			return false;

		return match_prefix_suffix(match->comm_prefix, taskc->join_layer,
			false);
	}
	case MATCH_IS_GROUP_LEADER: {
		// There is nuance to this around exec(2)s and group leader swaps.
		// See https://github.com/sched-ext/scx/issues/610 for more details.
		return (p->tgid == p->pid) == match->is_group_leader;
	}
	case MATCH_IS_KTHREAD:
		return p->flags & PF_KTHREAD;
	case MATCH_USED_GPU_TID: {
			u32 tid;
			bool pid_present = false;

			if (!enable_gpu_support)
				scx_bpf_error("UsedGpuTid requires --enable_gpu_support");

			tid = p->pid;

			if (bpf_map_lookup_elem(&gpu_tid, &tid))
				pid_present = true;

			return pid_present == match->used_gpu_tid;
	}
	case MATCH_USED_GPU_PID: {
			u32 tgid;
			bool pid_present = false;

			if (!enable_gpu_support)
				scx_bpf_error("UsedGpuPid requires --enable_gpu_support");

			tgid = p->tgid;

			if (bpf_map_lookup_elem(&gpu_tgid, &tgid))
				pid_present = true;

			return pid_present == match->used_gpu_pid;
	}
	case MATCH_AVG_RUNTIME: {
			struct task_ctx *taskc = lookup_task_ctx_may_fail(p);
			if (!taskc) {
				scx_bpf_error("could not find task");
				return false;
			}

			u64 avg_runtime_us = taskc->runtime_avg / 1000;

			if (!taskc) {
				scx_bpf_error("could not find task");
				return false;
			}

			/* To match, we must get min <= time < max. */
			return match->min_avg_runtime_us <= avg_runtime_us &&
				avg_runtime_us < match->max_avg_runtime_us;
	}

	default:
		scx_bpf_error("invalid match kind %d", match->kind);
		return result;
	}
}

int match_layer(u32 layer_id, pid_t pid, const char *cgrp_path)
{

	struct task_struct *p;
	struct layer *layer;
	u32 nr_match_ors;
	u64 or_id, and_id;

	p = bpf_task_from_pid(pid);
	if (!p)
		return -EINVAL;

	if (layer_id >= nr_layers)
		goto err;

	layer = &layers[layer_id];
	nr_match_ors = layer->nr_match_ors;

	if (nr_match_ors > MAX_LAYER_MATCH_ORS)
		goto err;

	bpf_for(or_id, 0, nr_match_ors) {
		struct layer_match_ands *ands;
		bool matched = true;

		barrier_var(or_id);
		if (or_id >= MAX_LAYER_MATCH_ORS)
			goto err;

		ands = &layer->matches[or_id];

		if (ands->nr_match_ands > NR_LAYER_MATCH_KINDS)
			goto err;

		bpf_for(and_id, 0, ands->nr_match_ands) {
			struct layer_match *match;

			barrier_var(and_id);
			if (and_id >= NR_LAYER_MATCH_KINDS)
				goto err;

			match = &ands->matches[and_id];
			if (!(match_one(match, p, cgrp_path) == !match->exclude)) {
				matched = false;
				break;
			}
		}

		if (matched) {
			bpf_task_release(p);
			return 0;
		}
	}

	bpf_task_release(p);
	return -ENOENT;

err:
	bpf_task_release(p);
	return -EINVAL;
}

static void maybe_refresh_layer(struct task_struct *p, struct task_ctx *taskc)
{
	const char *cgrp_path;
	bool matched = false;
	u64 layer_id;	// XXX - int makes verifier unhappy
	pid_t pid = p->pid;

	if (!taskc->refresh_layer)
		return;
	taskc->refresh_layer = false;
	taskc->layer_refresh_seq = layer_refresh_seq_avgruntime;

	if (!(cgrp_path = format_cgrp_path(p->cgroups->dfl_cgrp)))
		return;

	if (taskc->layer_id >= 0 && taskc->layer_id < nr_layers)
		__sync_fetch_and_add(&layers[taskc->layer_id].nr_tasks, -1);

	bpf_for(layer_id, 0, nr_layers) {
		if (match_layer(layer_id, pid, cgrp_path) == 0) {
			matched = true;
			break;
		}
	}

	if (matched) {
		struct layer *layer = &layers[layer_id];
		struct cpu_ctx *cpuc;
		struct llc_ctx *llcc;

		if (!(cpuc = lookup_cpu_ctx(scx_bpf_task_cpu(p))) ||
		    !(llcc = lookup_llc_ctx(cpuc->llc_id)))
			return;

		taskc->layer_id = layer_id;
		taskc->llc_id = cpuc->llc_id;
		taskc->layered_cpus.seq = -1;
		taskc->layered_cpus_llc.seq = -1;
		taskc->layered_cpus_node.seq = -1;
		__sync_fetch_and_add(&layer->nr_tasks, 1);
		/*
		 * XXX - To be correct, we'd need to calculate the vtime
		 * delta in the previous layer, scale it by the load
		 * fraction difference and then offset from the new
		 * layer's vtime_now. For now, just do the simple thing
		 * and assume the offset to be zero.
		 *
		 * Revisit if high frequency dynamic layer switching
		 * needs to be supported.
		 */
		p->scx.dsq_vtime = llcc->vtime_now[layer_id];
	} else {
		scx_bpf_error("[%s]%d didn't match any layer", p->comm, p->pid);
	}

	if (taskc->layer_id < nr_layers - 1)
		trace("LAYER=%d %s[%d] cgrp=\"%s\"",
		      taskc->layer_id, p->comm, p->pid, cgrp_path);
}

static s32 create_save_cpumask(struct bpf_cpumask **kptr)
{
	struct bpf_cpumask *cpumask;

	cpumask = bpf_cpumask_create();
	if (!cpumask) {
		scx_bpf_error("Failed to create cpumask");
		return -ENOMEM;
	}

	cpumask = bpf_kptr_xchg(kptr, cpumask);
	if (cpumask) {
		scx_bpf_error("kptr already had cpumask");
		bpf_cpumask_release(cpumask);
	}

	return 0;
}

static s32 create_node(u32 node_id)
{
	u32 cpu;
	struct bpf_cpumask *cpumask;
	struct node_ctx *nodec;
	struct cpu_ctx *cpuc;
	s32 ret;

	if (!(nodec = lookup_node_ctx(node_id)))
		return -ENOENT;
	nodec->id = node_id;

	ret = create_save_cpumask(&nodec->cpumask);
	if (ret)
		return ret;

	bpf_rcu_read_lock();
	cpumask = nodec->cpumask;
	if (!cpumask) {
		bpf_rcu_read_unlock();
		scx_bpf_error("Failed to lookup node cpumask");
		return -ENOENT;
	}

	bpf_for(cpu, 0, nr_possible_cpus) {
		const volatile u64 *nmask;

		nmask = MEMBER_VPTR(numa_cpumasks, [node_id][cpu / 64]);
		if (!nmask) {
			scx_bpf_error("array index error");
			ret = -ENOENT;
			break;
		}

		if (*nmask & (1LLU << (cpu % 64))) {
			bpf_cpumask_set_cpu(cpu, cpumask);
			if (!(cpuc = lookup_cpu_ctx(cpu))) {
				scx_bpf_error("cpu ctx error");
				ret = -ENOENT;
				break;
			}

			cpuc->node_id = node_id;
			nodec->nr_cpus++;
			nodec->llc_mask |= (1LLU << node_id);
		}
	}

	dbg("CFG creating node %d with %d cpus", node_id, nodec->nr_cpus);
	bpf_rcu_read_unlock();
	return ret;
}

static s32 create_llc(u32 llc_id)
{
	struct bpf_cpumask *cpumask;
	struct llc_ctx *llcc;
	struct cpu_ctx *cpuc;
	struct llc_prox_map *pmap;
	u32 cpu;
	s32 i, ret;

	if (!(llcc = lookup_llc_ctx(llc_id)))
		return -ENOENT;
	llcc->id = llc_id;

	ret = create_save_cpumask(&llcc->cpumask);
	if (ret)
		return ret;

	bpf_rcu_read_lock();
	cpumask = llcc->cpumask;
	if (!cpumask) {
		bpf_rcu_read_unlock();
		scx_bpf_error("Failed to lookup node cpumask");
		return -ENOENT;
	}

	bpf_for(cpu, 0, nr_possible_cpus) {
		if (!(cpuc = lookup_cpu_ctx(cpu))) {
			bpf_rcu_read_unlock();
			scx_bpf_error("cpu ctx error");
			return -ENOENT;
		}

		if (cpu_to_llc_id(cpu) != llc_id)
			continue;

		bpf_cpumask_set_cpu(cpu, cpumask);
		llcc->nr_cpus++;
		cpuc->llc_id = llc_id;
		cpuc->hi_fb_dsq_id = hi_fb_dsq_id(llc_id);
		cpuc->lo_fb_dsq_id = lo_fb_dsq_id(llc_id);
	}

	dbg("CFG creating llc %d with %d cpus", llc_id, llcc->nr_cpus);
	bpf_rcu_read_unlock();

	pmap = &llcc->prox_map;
	dbg("CFG: LLC[%d] prox_map node/sys=%d/%d",
	    llc_id, pmap->node_end, pmap->sys_end);
	if (pmap->sys_end > nr_possible_cpus || pmap->sys_end > MAX_CPUS) {
		scx_bpf_error("CPU %d  proximity map too long", cpu);
		return -EINVAL;
	}

	bpf_for(i, 0, pmap->sys_end) {
		u16 *p = MEMBER_VPTR(pmap->llcs, [i]);
		if (p)
			dbg("CFG: LLC[%d] prox[%d]=%d", cpu, i, *p);
	}
	return ret;
}

static __always_inline
void on_wakeup(struct task_struct *p, struct task_ctx *taskc)
{
	struct cpu_ctx *cpuc;
	struct layer *layer;
	struct task_ctx *waker_taskc;
	struct task_struct *waker;

	if (!(cpuc = lookup_cpu_ctx(-1)) ||
	    !(layer = lookup_layer(taskc->layer_id)))
		return;

	if (!(waker = bpf_get_current_task_btf()) ||
	    !(waker_taskc = lookup_task_ctx_may_fail(waker)))
		return;

	// TODO: add handling for per layer wakers
	if (taskc->layer_id == waker_taskc->layer_id)
		return;

	if (taskc->last_waker == waker->pid)
		lstat_inc(LSTAT_XLAYER_REWAKE, layer, cpuc);

	taskc->last_waker = waker->pid;
	lstat_inc(LSTAT_XLAYER_WAKE, layer, cpuc);
}


void BPF_STRUCT_OPS(layered_runnable, struct task_struct *p, u64 enq_flags)
{
	struct task_ctx *taskc;
	u64 now = scx_bpf_now();

	if (!(taskc = lookup_task_ctx(p)))
		return;

	taskc->runnable_at = now;
	maybe_refresh_layer(p, taskc);

	if (enq_flags & SCX_ENQ_WAKEUP)
		on_wakeup(p, taskc);
}

void BPF_STRUCT_OPS(layered_running, struct task_struct *p)
{
	struct cpu_ctx *cpuc;
	struct task_ctx *taskc;
	struct layer *layer;
	struct node_ctx *nodec;
	struct llc_ctx *llcc;
	s32 task_cpu = scx_bpf_task_cpu(p);
	u64 now = scx_bpf_now();
	u32 layer_id;

	if (!(cpuc = lookup_cpu_ctx(-1)) || !(llcc = lookup_llc_ctx(cpuc->llc_id)) ||
	    !(taskc = lookup_task_ctx(p)))
		return;

	layer_id = taskc->layer_id;
	if (!(layer = lookup_layer(layer_id)))
		return;

	task_uncharge_qrt(taskc);

	if (taskc->last_cpu >= 0 && taskc->last_cpu != task_cpu) {
		lstat_inc(LSTAT_MIGRATION, layer, cpuc);
		if (!(nodec = lookup_node_ctx(cpuc->node_id)))
			return;
		if (nodec->cpumask &&
		    !bpf_cpumask_test_cpu(taskc->last_cpu, cast_mask(nodec->cpumask)))
			lstat_inc(LSTAT_XNUMA_MIGRATION, layer, cpuc);
		if (llcc->cpumask &&
		    !bpf_cpumask_test_cpu(taskc->last_cpu, cast_mask(llcc->cpumask)))
			lstat_inc(LSTAT_XLLC_MIGRATION, layer, cpuc);
	}
	taskc->last_cpu = task_cpu;

	maybe_update_task_llc(p, taskc, task_cpu);
	if (time_before(llcc->vtime_now[layer_id], p->scx.dsq_vtime))
		llcc->vtime_now[layer_id] = p->scx.dsq_vtime;

	cpuc->current_preempt = layer->preempt || is_preempt_kthread(p);
	cpuc->current_exclusive = layer->exclusive;
	cpuc->task_layer_id = taskc->layer_id;
	cpuc->used_at = now;
	taskc->running_at = now;
	cpuc->is_protected = layer->is_protected;

	/* running an owned task if the task is on the layer owning the CPU */
	if (layer->kind == LAYER_KIND_OPEN) {
		cpuc->running_owned = cpuc->in_open_layers;
		cpuc->running_open = true;
	} else {
		cpuc->running_owned = taskc->layer_id == cpuc->layer_id;
		cpuc->running_open = false;
	}

	/*
	 * If this CPU is transitioning from running an exclusive task to a
	 * non-exclusive one, the sibling CPU has likely been idle. Wake it up.
	 */
	if (cpuc->prev_exclusive && !cpuc->current_exclusive) {
		s32 sib = sibling_cpu(task_cpu);
		struct cpu_ctx *sib_cpuc;

		/*
		 * %SCX_KICK_IDLE would be great here but we want to support
		 * older kernels. Let's use racy and inaccruate custom idle flag
		 * instead.
		 */
		if (sib >= 0 && (sib_cpuc = lookup_cpu_ctx(sib)) &&
		    sib_cpuc->maybe_idle) {
			gstat_inc(GSTAT_EXCL_WAKEUP, cpuc);
			scx_bpf_kick_cpu(sib, 0);
		}
	}

	if (layer->perf > 0 && cpuc->perf != layer->perf) {
		scx_bpf_cpuperf_set(task_cpu, layer->perf);
		cpuc->perf = layer->perf;
	}

	cpuc->maybe_idle = false;
}

void BPF_STRUCT_OPS(layered_stopping, struct task_struct *p, bool runnable)
{
	struct cpu_ctx *cpuc;
	struct task_ctx *taskc;
	struct layer *task_layer;
	u64 now = scx_bpf_now();
	u64 usage_since_idle;
	s32 task_lid;
	u64 runtime;

	if (!(cpuc = lookup_cpu_ctx(-1)) || !(taskc = lookup_task_ctx(p)))
		return;

	task_lid = taskc->layer_id;
	if (!(task_layer = lookup_layer(task_lid)))
		return;

	runtime = now - taskc->running_at;
	taskc->runtime_avg =
		((RUNTIME_DECAY_FACTOR - 1) * taskc->runtime_avg + runtime) /
		RUNTIME_DECAY_FACTOR;

	account_used(cpuc, taskc, now);

	if (taskc->dsq_id & HI_FB_DSQ_BASE)
		gstat_inc(GSTAT_HI_FB_EVENTS, cpuc);
	else if (taskc->dsq_id & LO_FB_DSQ_BASE)
		gstat_inc(GSTAT_LO_FB_EVENTS, cpuc);

	/*
	 * Owned execution protection. Apply iff the CPU stayed saturated for
	 * longer than twice the slice.
	 */
	usage_since_idle = cpuc->usage - cpuc->usage_at_idle;

	cpuc->protect_owned = false;
	cpuc->protect_owned_preempt = false;
	cpuc->is_protected = false;

	if (cpuc->in_open_layers) {
		if (task_layer->kind == LAYER_KIND_OPEN && !task_layer->preempt) {
			cpuc->protect_owned = usage_since_idle > min_open_layer_disallow_open_after_ns;
			cpuc->protect_owned_preempt = usage_since_idle > min_open_layer_disallow_preempt_after_ns;
		}
	} else {
		struct layer *cpu_layer = NULL;

		if (cpuc->layer_id != MAX_LAYERS &&
		    !(cpu_layer = lookup_layer(cpuc->layer_id)))
			return;

		if (cpu_layer) {
			cpuc->protect_owned = usage_since_idle > cpu_layer->disallow_open_after_ns;
			cpuc->protect_owned_preempt = usage_since_idle > cpu_layer->disallow_preempt_after_ns;
		}
	}

	cpuc->running_fallback = false;
	cpuc->current_preempt = false;
	cpuc->prev_exclusive = cpuc->current_exclusive;
	cpuc->current_exclusive = false;
	cpuc->task_layer_id = MAX_LAYERS;

	/*
	 * Apply min_exec_us, scale the execution time by the inverse of the
	 * weight and charge.
	 */
	if (runtime < task_layer->min_exec_ns) {
		lstat_inc(LSTAT_MIN_EXEC, task_layer, cpuc);
		lstat_add(LSTAT_MIN_EXEC_NS, task_layer, cpuc, task_layer->min_exec_ns - runtime);
		runtime = task_layer->min_exec_ns;
	}

	if (cpuc->yielding && runtime < task_layer->slice_ns)
		runtime = task_layer->slice_ns;
	p->scx.dsq_vtime += runtime * 100 / p->scx.weight;
	cpuc->maybe_idle = true;
}

bool BPF_STRUCT_OPS(layered_yield, struct task_struct *from, struct task_struct *to)
{
	struct cpu_ctx *cpuc;
	struct task_ctx *taskc;
	struct layer *layer;

	if (!(cpuc = lookup_cpu_ctx(-1)) || !(taskc = lookup_task_ctx(from)) ||
	    !(layer = lookup_layer(taskc->layer_id)))
		return false;

	/*
	 * Special-case 0 yield_step_ns. Yiedling is completely ignored and
	 * the task is eligible for keep_running().
	 */
	if (!layer->yield_step_ns) {
		lstat_inc(LSTAT_YIELD_IGNORE, layer, cpuc);
		return false;
	}

	if (from->scx.slice > layer->yield_step_ns) {
		from->scx.slice -= layer->yield_step_ns;
		lstat_inc(LSTAT_YIELD_IGNORE, layer, cpuc);
	} else {
		from->scx.slice = 0;
		cpuc->yielding = true;
	}

	return false;
}

void BPF_STRUCT_OPS(layered_set_weight, struct task_struct *p, u32 weight)
{
	struct task_ctx *taskc;

	if ((taskc = lookup_task_ctx(p)))
		taskc->refresh_layer = true;
}

static void refresh_cpus_flags(struct task_ctx *taskc,
			       const struct cpumask *cpumask)
{
	u32 node_id;

	if (!all_cpumask) {
		scx_bpf_error("NULL all_cpumask");
		return;
	}

	taskc->all_cpus_allowed = bpf_cpumask_subset(cast_mask(all_cpumask), cpumask);

	taskc->cpus_node_aligned = true;

	bpf_for(node_id, 0, nr_nodes) {
		struct node_ctx *nodec;
		const struct cpumask *node_cpumask;

		if (!(nodec = lookup_node_ctx(node_id)) ||
		    !(node_cpumask = cast_mask(nodec->cpumask)))
			return;

		/* not llc aligned if partially overlaps */
		if (bpf_cpumask_intersects(node_cpumask, cpumask) &&
		    !bpf_cpumask_subset(node_cpumask, cpumask)) {
			taskc->cpus_node_aligned = false;
			break;
		}
	}
}

static int init_cached_cpus(struct cached_cpus *ccpus)
{
	ccpus->id = -1;

	return 0;
}

static int maybe_init_task_unprotected_mask(struct task_struct *p, struct task_ctx *taskc)
{
	struct bpf_cpumask *cpumask;
	int ret;

	/* We don't need our own mask, we have no placement restrictions. */
	if (bpf_cpumask_full(p->cpus_ptr))
		return 0;

	/* Already initialized. */
	if (taskc->layered_unprotected_mask)
		return 0;

	ret = init_cached_cpus(&taskc->layered_cpus_unprotected);
	if (ret)
		return ret;

	if (!(cpumask = bpf_cpumask_create()))
		return -ENOMEM;

	if ((cpumask = bpf_kptr_xchg(&taskc->layered_unprotected_mask, cpumask))) {
		bpf_cpumask_release(cpumask);
		return -EINVAL;
	}

	return 0;
}

void BPF_STRUCT_OPS(layered_set_cpumask, struct task_struct *p,
		    const struct cpumask *cpumask)
{
	struct task_ctx *taskc;

	if (!(taskc = lookup_task_ctx(p)))
		return;

	refresh_cpus_flags(taskc, cpumask);

	/* invalidate all cached cpumasks */
	taskc->layered_cpus.seq = -1;
	taskc->layered_cpus_llc.seq = -1;
	taskc->layered_cpus_node.seq = -1;
	taskc->layered_cpus_unprotected.seq = -1;

	maybe_init_task_unprotected_mask(p, taskc);
}

void BPF_STRUCT_OPS(layered_update_idle, s32 cpu, bool idle)
{
	struct cpu_ctx *cpuc;

	if (!idle || !(cpuc = lookup_cpu_ctx(cpu)))
		return;

	cpuc->protect_owned = false;
	cpuc->usage_at_idle = cpuc->usage;
}

void BPF_STRUCT_OPS(layered_cpu_release, s32 cpu,
		    struct scx_cpu_release_args *args)
{
	scx_bpf_reenqueue_local();
}

s32 BPF_STRUCT_OPS(layered_init_task, struct task_struct *p,
		   struct scx_init_task_args *args)
{
	struct task_ctx *taskc;
	struct bpf_cpumask *cpumask;
	s32 ret;

	/*
	 * XXX - We want BPF_NOEXIST but bpf_map_delete_elem() in .disable() may
	 * fail spuriously due to BPF recursion protection triggering
	 * unnecessarily.
	 */
	taskc = bpf_task_storage_get(&task_ctxs, p, 0,
				    BPF_LOCAL_STORAGE_GET_F_CREATE);
	if (!taskc) {
		scx_bpf_error("task_ctx allocation failure");
		return -ENOMEM;
	}

	// Layer setup
	ret = init_cached_cpus(&taskc->layered_cpus);
	if (ret)
		return ret;
	if (!(cpumask = bpf_cpumask_create()))
		return -ENOMEM;

	if ((cpumask = bpf_kptr_xchg(&taskc->layered_mask, cpumask))) {
		/* Should never happen as we just inserted it above. */
		bpf_cpumask_release(cpumask);
		return -EINVAL;
	}

	// LLC setup
	ret = init_cached_cpus(&taskc->layered_cpus_llc);
	if (ret)
		return ret;

	if (!(cpumask = bpf_cpumask_create()))
		return -ENOMEM;

	if ((cpumask = bpf_kptr_xchg(&taskc->layered_llc_mask, cpumask))) {
		bpf_cpumask_release(cpumask);
		return -EINVAL;
	}

	// Node setup
	ret = init_cached_cpus(&taskc->layered_cpus_node);
	if (ret)
		return ret;

	if (!(cpumask = bpf_cpumask_create()))
		return -ENOMEM;

	if ((cpumask = bpf_kptr_xchg(&taskc->layered_node_mask, cpumask))) {
		bpf_cpumask_release(cpumask);
		return -EINVAL;
	}

	// Unprotected CPU idle mask setup if necessary
	ret = maybe_init_task_unprotected_mask(p, taskc);
	if (ret)
		return ret;

	taskc->pid = p->pid;
	taskc->last_cpu = -1;
	taskc->layer_id = MAX_LAYERS;
	taskc->refresh_layer = true;
	taskc->llc_id = MAX_LLCS;
	taskc->qrt_layer_id = MAX_LLCS;
	taskc->qrt_llc_id = MAX_LLCS;

	/*
	 * Start runtime_avg at some arbitrary sane-ish value. If this becomes a
	 * problem, we can track per-parent avg new task initial runtime avg and
	 * used that instead.
	 */
	taskc->runtime_avg = slice_ns / 4;

	refresh_cpus_flags(taskc, p->cpus_ptr);

	/*
	 * We are matching cgroup hierarchy path directly rather than the CPU
	 * controller path. As the former isn't available during the scheduler
	 * fork path, let's delay the layer selection until the first
	 * runnable().
	 */

	return 0;
}

void BPF_STRUCT_OPS(layered_exit_task, struct task_struct *p,
		    struct scx_exit_task_args *args)
{
	struct cpu_ctx *cpuc;
	struct task_ctx *taskc;

	if (args->cancelled) {
		return;
	}

	if (!(cpuc = lookup_cpu_ctx(-1)) || !(taskc = lookup_task_ctx(p)))
		return;

	if (taskc->layer_id < nr_layers)
		__sync_fetch_and_add(&layers[taskc->layer_id].nr_tasks, -1);
}

void BPF_STRUCT_OPS(layered_disable, struct task_struct *p)
{
	struct task_ctx *taskc;

	if (!(taskc = lookup_task_ctx(p)))
		return;

	/*
	 * XXX: Ideally, this should be in ops.dequeue(). See
	 * layered_enqueue().
	 */
	task_uncharge_qrt(taskc);
}

static s64 dsq_first_runnable_at_ms(u64 dsq_id, u64 now)
{
	struct task_struct *p;

	bpf_for_each(scx_dsq, p, dsq_id, 0) {
		struct task_ctx *taskc;

		if ((taskc = lookup_task_ctx(p))) {
			u64 runnable_at = taskc->runnable_at;

			if (runnable_at >= now)
				return ((taskc->runnable_at - now) / 1000000);
			else
				return -((now - taskc->runnable_at) / 1000000);
		}
	}

	return 0;
}

__hidden void dump_cpumask_word(s32 word, struct cpumask *cpumask)
{
	u32 u, v = 0;

	bpf_for(u, 0, 32) {
		s32 cpu = 32 * word + u;
		if (cpu < nr_cpu_ids &&
		    bpf_cpumask_test_cpu(cpu, cpumask))
			v |= 1 << u;
	}
	scx_bpf_dump("%08x", v);
}

static void dump_layer_cpumask(int id)
{
	struct cpumask *layer_cpumask;
	u32 word, nr_words = (nr_cpu_ids + 31) / 32;

	if (!(layer_cpumask = lookup_layer_cpumask(id)))
		return;

	bpf_for(word, 0, nr_words) {
		if (word)
			scx_bpf_dump(",");
		dump_cpumask_word(nr_words - word - 1, layer_cpumask);
	}
}

void BPF_STRUCT_OPS(layered_dump, struct scx_dump_ctx *dctx)
{
	u64 now = scx_bpf_now();
	u64 dsq_id;
	int i, j;
	struct layer *layer;

	scx_bpf_dump_header();

	bpf_for(i, 0, nr_layers) {
		layer = lookup_layer(i);
		if (!layer) {
			scx_bpf_error("unabled to lookup layer %d", i);
			continue;
		}

		bpf_for(j, 0, nr_llcs) {
			if (!(layer->llc_mask & (1 << j)))
				continue;

			dsq_id = layer_dsq_id(layer->id, j);
			scx_bpf_dump("LAYER[%d](%s)-DSQ[%llx] nr_cpus=%u nr_queued=%d %+lldms\n",
				     i, layer->name, dsq_id, layer->nr_cpus,
				     scx_bpf_dsq_nr_queued(dsq_id),
				     dsq_first_runnable_at_ms(dsq_id, now));
		}
		scx_bpf_dump("LAYER[%d](%s) CPUS=", i, layer->name);
		dump_layer_cpumask(i);
		scx_bpf_dump("\n");
	}
	bpf_for(i, 0, nr_llcs) {
		dsq_id = hi_fb_dsq_id(i);
		scx_bpf_dump("HI_[%llx] nr_queued=%d %+lldms\n",
			     dsq_id, scx_bpf_dsq_nr_queued(dsq_id),
			     dsq_first_runnable_at_ms(dsq_id, now));
		dsq_id = lo_fb_dsq_id(i);
		scx_bpf_dump("LO_FALLBACK[%llx] nr_queued=%d %+lldms\n",
			     dsq_id, scx_bpf_dsq_nr_queued(dsq_id),
			     dsq_first_runnable_at_ms(dsq_id, now));
	}
}


/*
 * Timer related setup
 */

static bool layered_monitor(void)
{
	if (monitor_disable)
		return false;

	// TODO: implement monitor

	// always rerun the monitor
	return true;
}

/**
 * antistall_set() - set antistall flags.
 * @dsq_id: Dsq to check for delayed tasks.
 * @jiffies_now: Time to check against in jiffies.
 *
 * This function sets entries in antistall_cpu_dsq used by antistall.
 * It checks the given DSQ to see if delay exceeds antistall_sec.
 * It tries to find a CPU satisfying the constraints of "can run the first
 * task in the provided DSQ" and "is not already flagged for use in antistall".
 * If it cannot find such a CPU to flag, it will try to flag a CPU flagged to
 * process another with a lesser delay if one exists.
 */
u64 antistall_set(u64 dsq_id, u64 jiffies_now)
{
	struct task_struct *__p, *p = NULL;
	struct task_ctx *taskc;
	s32 cpu;
	u64 *antistall_dsq, *delay, cur_delay;
	int pass;

	if (!dsq_id || !jiffies_now)
		return 0;

	// verifier
	bpf_rcu_read_lock();
	bpf_for_each(scx_dsq, __p, dsq_id, 0) {
		/* XXX verifier workaround: drop the following block later */
		if (p)
			bpf_task_release(p);
		if (!(p = bpf_task_from_pid(__p->pid)))
			continue;

		if (!(taskc = lookup_task_ctx(p)))
			goto unlock;

		cur_delay = get_delay_sec(p, jiffies_now);
		if (cur_delay <= antistall_sec)
			// check head task in dsq
			goto unlock;

		#pragma unroll
		for (pass = 0; pass < 2; ++pass) bpf_for(cpu, 0, nr_possible_cpus) {
			const struct cpumask *cpumask;

			if (!(cpumask = cast_mask(taskc->layered_mask)))
				goto unlock;

			/* for affinity violating tasks, target all allowed CPUs */
			if (bpf_cpumask_empty(cpumask))
				cpumask = p->cpus_ptr;

			if (!bpf_cpumask_test_cpu(cpu, cpumask))
				continue;

			antistall_dsq = bpf_map_lookup_percpu_elem(&antistall_cpu_dsq, &zero_u32, cpu);
			delay = bpf_map_lookup_percpu_elem(&antistall_cpu_max_delay, &zero_u32, cpu);

			if (!antistall_dsq || !delay) {
				scx_bpf_error("cant happen");
				goto unlock;
			}

			if ((pass == 0 && *antistall_dsq == SCX_DSQ_INVALID) ||
			    (pass != 0 && *delay < cur_delay)) {
				trace("antistall set DSQ[%llu] SELECTED_CPU[%llu] DELAY[%llu]", dsq_id, cpu, cur_delay);
				*delay = cur_delay;
				*antistall_dsq = dsq_id;
				goto unlock;
			}
		}

		goto unlock;
	}

unlock:
	if (p)
		bpf_task_release(p);
	bpf_rcu_read_unlock();
	return 0;
}

/**
 * antistall_scan() - call antistall_set on all DSQs.
 *
 * This function calls antistall_set on all DSQs.
 * This is where antistall figures out what work, if any, needs
 * to be prioritized to keep runnable_at delay at or below antistall_sec.
 */
static bool antistall_scan(void)
{
	s32 llc;
	u64 layer_id;
	u64 jiffies_now;

	if (!enable_antistall)
		return true;

	jiffies_now = bpf_jiffies64();

	bpf_for(layer_id, 0, nr_layers)
		bpf_for(llc, 0, nr_llcs)
			antistall_set(layer_dsq_id(layer_id, llc), jiffies_now);

	bpf_for(llc, 0, nr_llcs) {
		antistall_set(hi_fb_dsq_id(llc), jiffies_now);
		antistall_set(lo_fb_dsq_id(llc), jiffies_now);
	}

	return true;
}

bool run_timer_cb(int key)
{
	switch (key) {
	case LAYERED_MONITOR:
		return layered_monitor();
	case ANTISTALL_TIMER:
		return antistall_scan();
	case NOOP_TIMER:
	case MAX_TIMERS:
	default:
		return false;
	}
}

struct layered_timer layered_timers[MAX_TIMERS] = {
	{15LLU * NSEC_PER_SEC, CLOCK_BOOTTIME, 0},
	{1LLU * NSEC_PER_SEC, CLOCK_BOOTTIME, 0},
	{0LLU, CLOCK_BOOTTIME, 0},
};

/*
 * Initializes per-layer specific data structures.
 */
static s32 init_layer(int layer_id)
{
	struct bpf_cpumask *cpumask;
	struct layer_cpumask_wrapper *cpumaskw;
	struct layer *layer = &layers[layer_id];
	int i, j, ret;

	dbg("CFG LAYER[%d][%s] min_exec_ns=%lu open=%d preempt=%d exclusive=%d",
	    layer_id, layer->name, layer->min_exec_ns,
	    layer->kind != LAYER_KIND_CONFINED,
	    layer->preempt, layer->exclusive);
	dbg("CFG      disallow_open/preempt_after/protected=%lu/%lu/%d",
	    layer->disallow_open_after_ns, layer->disallow_preempt_after_ns,
	    layer->is_protected);

	layer->id = layer_id;

	if (layer->nr_match_ors > MAX_LAYER_MATCH_ORS) {
		scx_bpf_error("too many ORs");
		return -EINVAL;
	}

	bpf_for(i, 0, layer->nr_match_ors) {
		struct layer_match_ands *ands = MEMBER_VPTR(layers, [layer_id].matches[i]);
		if (!ands) {
			scx_bpf_error("shouldn't happen");
			return -EINVAL;
		}

		if (ands->nr_match_ands > NR_LAYER_MATCH_KINDS) {
			scx_bpf_error("too many ANDs");
			return -EINVAL;
		}

		dbg("CFG   OR[%02d]", i);

		bpf_for(j, 0, ands->nr_match_ands) {
			char header[32];
			u64 header_data[1] = { j };
			struct layer_match *match;

			bpf_snprintf(header, sizeof(header), "CFG     AND[%02d]:",
				     header_data, sizeof(header_data));

			match = MEMBER_VPTR(layers, [layer_id].matches[i].matches[j]);
			if (!match) {
				scx_bpf_error("shouldn't happen");
				return -EINVAL;
			}

			switch (match->kind) {
			case MATCH_CGROUP_PREFIX:
				dbg("%s CGROUP_PREFIX \"%s\"", header, match->cgroup_prefix);
				break;
			case MATCH_COMM_PREFIX:
				dbg("%s COMM_PREFIX \"%s\"", header, match->comm_prefix);
				break;
			case MATCH_PCOMM_PREFIX:
				dbg("%s PCOMM_PREFIX \"%s\"", header, match->pcomm_prefix);
				break;
			case MATCH_NICE_ABOVE:
				dbg("%s NICE_ABOVE %d", header, match->nice);
				break;
			case MATCH_NICE_BELOW:
				dbg("%s NICE_BELOW %d", header, match->nice);
				break;
			case MATCH_NICE_EQUALS:
				dbg("%s NICE_EQUALS %d", header, match->nice);
				break;
			case MATCH_USER_ID_EQUALS:
				dbg("%s USER_ID %u", header, match->user_id);
				break;
			case MATCH_GROUP_ID_EQUALS:
				dbg("%s GROUP_ID %u", header, match->group_id);
				break;
			case MATCH_PID_EQUALS:
				dbg("%s PID %u", header, match->pid);
				break;
			case MATCH_PPID_EQUALS:
				dbg("%s PPID %u", header, match->ppid);
				break;
			case MATCH_TGID_EQUALS:
				dbg("%s TGID %u", header, match->tgid);
				break;
			case MATCH_NSPID_EQUALS:
				dbg("%s NSID %lld PID %d",
				    header, match->nsid, match->pid);
				break;
			case MATCH_NS_EQUALS:
				dbg("%s NSID %lld", header, match->nsid);
				break;
			case MATCH_SCXCMD_JOIN:
				dbg("%s SCXCMD_JOIN \"%s\"", header, match->comm_prefix);
				break;
			case MATCH_IS_GROUP_LEADER:
				dbg("%s IS_GROUP_LEADER %d", header, match->is_group_leader);
				break;
			case MATCH_IS_KTHREAD:
				dbg("%s IS_KTHREAD %d", header, match->is_kthread);
				break;
			case MATCH_USED_GPU_TID:
				dbg("%s GPU_TID %d", header, match->used_gpu_tid);
				break;
			case MATCH_USED_GPU_PID:
				dbg("%s GPU_PID %d", header, match->used_gpu_pid);
				break;
<<<<<<< HEAD
			case MATCH_AVG_RUNTIME:
				layer->periodically_refresh = true;
				dbg("%s AVG_RUNTIME [%lluus, %lluus)", header,
					match->min_avg_runtime_us,
					match->max_avg_runtime_us);
=======
			case MATCH_CGROUP_SUFFIX:
				dbg("%s CGROUP_SUFFIX \"%s\"", header, match->cgroup_suffix);
>>>>>>> 1fecd49c
				break;
			default:
				scx_bpf_error("%s Invalid kind", header);
				return -EINVAL;
			}
		}
		if (ands->nr_match_ands == 0)
			dbg("CFG     DEFAULT");
	}

	if (!(cpumaskw = bpf_map_lookup_elem(&layer_cpumasks, &layer_id)))
		return -ENOENT;

	cpumask = bpf_cpumask_create();
	if (!cpumask)
		return -ENOMEM;

	/*
	 * Start all layers with full cpumask so that everything runs
	 * everywhere. This will soon be updated by refresh_cpumasks()
	 * once the scheduler starts running.
	 */
	bpf_cpumask_setall(cpumask);

	cpumask = bpf_kptr_xchg(&cpumaskw->cpumask, cpumask);
	if (cpumask)
		bpf_cpumask_release(cpumask);

	// create the dsqs for the layer
	bpf_for(i, 0, nr_llcs) {
		u64 dsq_id = layer_dsq_id(layer_id, i);
		int node_id = llc_node_id(i);

		dbg("CFG creating DSQ 0x%llx for layer %d %s on LLC %d (node %d)",
		    dsq_id, layer_id, layer->name, i, node_id);
		ret = scx_bpf_create_dsq(dsq_id, node_id);
		if (ret < 0)
			return ret;
	}

	return 0;
}

/*
 * Initializes per CPU data structures.
 */
static s32 init_cpu(s32 cpu, int *nr_online_cpus,
		    struct bpf_cpumask *cpumask,
		    struct bpf_cpumask *tmp_big_cpumask)
{
	const volatile u8 *u8_ptr;
	struct cpu_ctx *cpuc;
	struct cpu_prox_map *pmap;
	u64 *init_antistall_dsq;
	int i;

	init_antistall_dsq = bpf_map_lookup_percpu_elem(&antistall_cpu_dsq,
							&zero_u32, cpu);
	if (init_antistall_dsq) {
		*init_antistall_dsq = SCX_DSQ_INVALID;
	}

	if (!(cpuc = lookup_cpu_ctx(cpu))) {
		return -ENOMEM;
	}
	cpuc->task_layer_id = MAX_LAYERS;

	if ((u8_ptr = MEMBER_VPTR(all_cpus, [cpu / 8]))) {
		if (*u8_ptr & (1 << (cpu % 8))) {
			bpf_cpumask_set_cpu(cpu, cpumask);
			(*nr_online_cpus)++;
			if (cpuc->is_big)
				bpf_cpumask_set_cpu(cpu, tmp_big_cpumask);
		}
	} else {
		return -EINVAL;
	}

	pmap = &cpuc->prox_map;
	dbg("CFG: CPU[%d] prox_map core/llc/node/sys=%d/%d/%d/%d",
	    cpu, pmap->core_end, pmap->llc_end, pmap->node_end, pmap->sys_end);
	if (pmap->sys_end > nr_possible_cpus || pmap->sys_end > MAX_CPUS) {
		scx_bpf_error("CPU %d  proximity map too long", cpu);
		return -EINVAL;
	}

	// too much output, overruns trace buf, maybe come up with a way to compact
	if (cpu == 0) {
		bpf_for(i, 0, pmap->sys_end) {
			u16 *p = MEMBER_VPTR(pmap->cpus, [i]);
			if (p)
				dbg("CFG: CPU[%d] prox[%d]=%d", cpu, i, *p);
		}
	}

	bpf_for(i, 0, nr_op_layers + nr_gp_layers)
		dbg("CFG: CPU[%d] ogp_layer_order[%d]=%d",
		    cpu, i, cpuc->ogp_layer_order[i]);
	bpf_for(i, 0, nr_on_layers + nr_gn_layers)
		dbg("CFG: CPU[%d] ogn_layer_order[%d]=%d",
		    cpu, i, cpuc->ogn_layer_order[i]);

	bpf_for(i, 0, nr_op_layers)
		dbg("CFG: CPU[%d] op_layer_order[%d]=%d",
		    cpu, i, cpuc->op_layer_order[i]);
	bpf_for(i, 0, nr_on_layers)
		dbg("CFG: CPU[%d] on_layer_order[%d]=%d",
		    cpu, i, cpuc->on_layer_order[i]);
	bpf_for(i, 0, nr_gp_layers)
		dbg("CFG: CPU[%d] gp_layer_order[%d]=%d",
		    cpu, i, cpuc->gp_layer_order[i]);
	bpf_for(i, 0, nr_gn_layers)
		dbg("CFG: CPU[%d] gn_layer_order[%d]=%d",
		    cpu, i, cpuc->gn_layer_order[i]);

	return 0;
}

s32 BPF_STRUCT_OPS_SLEEPABLE(layered_init)
{
	struct bpf_cpumask *cpumask, *tmp_big_cpumask, *tmp_unprotected_cpumask;
	int i, nr_online_cpus, ret;

	cpumask = bpf_cpumask_create();
	if (!cpumask)
		return -ENOMEM;

	tmp_big_cpumask = bpf_cpumask_create();
	if (!tmp_big_cpumask) {
		bpf_cpumask_release(cpumask);
		return -ENOMEM;
	}

	tmp_unprotected_cpumask = bpf_cpumask_create();
	if (!tmp_unprotected_cpumask) {
		bpf_cpumask_release(tmp_big_cpumask);
		bpf_cpumask_release(cpumask);
		return -ENOMEM;
	}

	nr_online_cpus = 0;
	bpf_for(i, 0, nr_possible_cpus) {
		ret = init_cpu(i, &nr_online_cpus, cpumask, tmp_big_cpumask);
		if (ret != 0) {
			bpf_cpumask_release(cpumask);
			bpf_cpumask_release(tmp_big_cpumask);
			bpf_cpumask_release(tmp_unprotected_cpumask);
			return ret;
		}
	}

	cpumask = bpf_kptr_xchg(&all_cpumask, cpumask);
	if (cpumask)
		bpf_cpumask_release(cpumask);

	tmp_big_cpumask = bpf_kptr_xchg(&big_cpumask, tmp_big_cpumask);
	if (tmp_big_cpumask)
		bpf_cpumask_release(tmp_big_cpumask);

	tmp_unprotected_cpumask = bpf_kptr_xchg(&unprotected_cpumask, tmp_unprotected_cpumask);
	if (tmp_unprotected_cpumask)
		bpf_cpumask_release(tmp_unprotected_cpumask);

	bpf_for(i, 0, nr_nodes) {
		ret = create_node(i);
		if (ret)
			return ret;
	}
	bpf_for(i, 0, nr_llcs) {
		ret = create_llc(i);
		if (ret)
			return ret;
	}

	dbg("CFG: Dumping configuration, nr_online_cpus=%d smt_enabled=%d little_cores=%d",
	    nr_online_cpus, smt_enabled, has_little_cores);
	dbg("CFG: min_open_layer_disallow_open/preempt_after=%lu/%lu",
	    min_open_layer_disallow_open_after_ns, min_open_layer_disallow_preempt_after_ns);

	bpf_for(i, 0, nr_layers) {
		ret = init_layer(i);
		if (ret != 0)
			return ret;
	}

	bpf_for(i, 0, nr_llcs) {
		u64 dsq_id;

		dsq_id = hi_fb_dsq_id(i);
		dbg("CFG creating hi fallback DSQ 0x%llx on LLC %d", dsq_id, i);
		ret = scx_bpf_create_dsq(dsq_id, llc_node_id(i));
		if (ret < 0)
			return ret;

		dsq_id = lo_fb_dsq_id(i);
		dbg("CFG creating lo fallback DSQ 0x%llx on LLC %d", dsq_id, i);
		ret = scx_bpf_create_dsq(dsq_id, llc_node_id(i));
		if (ret < 0)
			return ret;
	}

	ret = start_layered_timers();
	if (ret < 0)
		return ret;

	return 0;
}

void BPF_STRUCT_OPS(layered_exit, struct scx_exit_info *ei)
{
	UEI_RECORD(uei, ei);
}

SCX_OPS_DEFINE(layered,
	       .select_cpu		= (void *)layered_select_cpu,
	       .enqueue			= (void *)layered_enqueue,
	       .dispatch		= (void *)layered_dispatch,
	       .tick			= (void *)layered_tick,
	       .runnable		= (void *)layered_runnable,
	       .running			= (void *)layered_running,
	       .stopping		= (void *)layered_stopping,
	       .yield			= (void *)layered_yield,
	       .set_weight		= (void *)layered_set_weight,
	       .set_cpumask		= (void *)layered_set_cpumask,
	       .update_idle		= (void *)layered_update_idle,
	       .cpu_release		= (void *)layered_cpu_release,
	       .init_task		= (void *)layered_init_task,
	       .exit_task		= (void *)layered_exit_task,
	       .disable			= (void *)layered_disable,
	       .dump			= (void *)layered_dump,
	       .init			= (void *)layered_init,
	       .exit			= (void *)layered_exit,
	       .flags			= SCX_OPS_KEEP_BUILTIN_IDLE,
	       .name			= "layered");<|MERGE_RESOLUTION|>--- conflicted
+++ resolved
@@ -3177,16 +3177,13 @@
 			case MATCH_USED_GPU_PID:
 				dbg("%s GPU_PID %d", header, match->used_gpu_pid);
 				break;
-<<<<<<< HEAD
 			case MATCH_AVG_RUNTIME:
 				layer->periodically_refresh = true;
 				dbg("%s AVG_RUNTIME [%lluus, %lluus)", header,
 					match->min_avg_runtime_us,
 					match->max_avg_runtime_us);
-=======
 			case MATCH_CGROUP_SUFFIX:
 				dbg("%s CGROUP_SUFFIX \"%s\"", header, match->cgroup_suffix);
->>>>>>> 1fecd49c
 				break;
 			default:
 				scx_bpf_error("%s Invalid kind", header);
