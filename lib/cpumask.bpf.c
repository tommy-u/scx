--- conflicted
+++ resolved
@@ -97,17 +97,11 @@
 	tmp = scx_percpu_scx_bitmap_stack();
 	scx_bitmap_copy_to_stack(tmp, scx_bitmap);
 
-<<<<<<< HEAD
-	ret = bpf_cpumask_populate((struct cpumask *)bpfmask, tmp->bits, sizeof(tmp->bits));
+	ret = __COMPAT_bpf_cpumask_populate((struct cpumask *)bpfmask, tmp->bits, sizeof(tmp->bits));
 	if (unlikely(ret)) {
 		bpf_printk("error %d when calling bpf_cpumask_populate", ret);
 		return ret;
 	}
-=======
-	ret = __COMPAT_bpf_cpumask_populate((struct cpumask *)bpfmask, tmp->bits, sizeof(tmp->bits));
-	if (unlikely(ret))
-		scx_bpf_error("error %d when calling bpf_cpumask_populate", ret);
->>>>>>> 41160ea2
 
 	return 0;
 }
